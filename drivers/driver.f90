--- conflicted
+++ resolved
@@ -146,24 +146,17 @@
                   vstyle = 21
                ELSEIF (trim(cmdbuffer) == "ljpolymer") THEN
                   vstyle = 22
-<<<<<<< HEAD
-               ELSEIF (trim(cmdbuffer) == "doublewell") THEN
+               ELSEIF (trim(cmdbuffer) == "MB") THEN
                   vstyle = 23
                ELSEIF (trim(cmdbuffer) == "doublewell_1D") THEN
                   vstyle = 24
-=======
-               ELSEIF (trim(cmdbuffer) == "MB") THEN
-                  vstyle = 23
->>>>>>> 2080b761
+              ELSEIF (trim(cmdbuffer) == "doublewell") THEN
+                  vstyle = 25
                ELSEIF (trim(cmdbuffer) == "gas") THEN
                   vstyle = 0  ! ideal gas
                ELSE
                   WRITE(*,*) " Unrecognized potential type ", trim(cmdbuffer)
-<<<<<<< HEAD
-                  WRITE(*,*) " Use -m [gas|lj|sg|harm|harm3d|morse|zundel|qtip4pf|pswater|lepsm1|lepsm2|qtip4pf-efield|eckart|ch4hcbe|ljpolymer|doublewell|doublewell_1D] "
-=======
-                  WRITE(*,*) " Use -m [gas|lj|sg|harm|harm3d|morse|zundel|qtip4pf|lepsm1|lepsm2|qtip4pf-efield|eckart|ch4hcbe|ljpolymer|MB] "
->>>>>>> 2080b761
+                  WRITE(*,*) " Use -m [gas|lj|sg|harm|harm3d|morse|zundel|qtip4pf|lepsm1|lepsm2|qtip4pf-efield|eckart|ch4hcbe|ljpolymer|MB|doublewell|doublewell_1D] "
                   STOP "ENDED"
                ENDIF
             ELSEIF (ccmd == 4) THEN
@@ -184,21 +177,18 @@
          WRITE(*,*) " Error, type of potential not specified."
          CALL helpmessage
          STOP "ENDED"
-
       ELSEIF (0 == vstyle) THEN
          IF (par_count /= 0) THEN
             WRITE(*,*) "Error: no initialization string needed for ideal gas."
             STOP "ENDED"
          ENDIF
          isinit = .true.
-
       ELSEIF (6 == vstyle) THEN
          IF (par_count /= 0) THEN
             WRITE(*,*) "Error:  no initialization string needed for qtip4pf."
             STOP "ENDED"
          ENDIF
          isinit = .true.
-
       ELSEIF (11== vstyle) THEN
          IF (par_count .ne. 3) THEN
             WRITE(*,*) "Error:  incorrect initialization string included for qtip4pf-efield. &
@@ -211,7 +201,6 @@
             enddo
          ENDIF
          isinit = .true.
-
       ELSEIF (5 == vstyle) THEN
          IF (par_count /= 0) THEN
             WRITE(*,*) "Error: no initialization string needed for zundel."
@@ -220,7 +209,6 @@
          CALL prezundelpot()
          CALL prezundeldip()
          isinit = .true.
-
       ELSEIF (21 == vstyle) THEN
          IF (par_count /= 0) THEN
             WRITE(*,*) "Error: no initialization string needed for CH4+H CBE potential."
@@ -228,7 +216,6 @@
          ENDIF
          CALL prepot()
          isinit = .true.
-
       ELSEIF (4 == vstyle) THEN
          IF (par_count == 0) THEN ! defaults (OH stretch)
             vpars(1) = 1.8323926 ! r0
@@ -240,7 +227,6 @@
             STOP "ENDED"
          ENDIF
          isinit = .true.
-
       ELSEIF (20 == vstyle) THEN !eckart
          IF (par_count == 0) THEN ! defaults values 
             vpars(1) = 0.0d0
@@ -254,8 +240,6 @@
          ENDIF
          isinit = .true.
 
-<<<<<<< HEAD
-=======
       ELSEIF (23 == vstyle) THEN !MB
          IF (par_count == 0) THEN ! defaults values 
             vpars(1) = 0.004737803248674678
@@ -265,7 +249,6 @@
             STOP "ENDED"
          ENDIF
          isinit = .true.
->>>>>>> 2080b761
       ELSEIF (22 == vstyle) THEN !ljpolymer
          IF (4/= par_count) THEN
             WRITE(*,*) "Error: parameters not initialized correctly."
@@ -280,32 +263,28 @@
             stiffness = 36.d0 * (2.d0 ** (2.d0/3.d0))*eps
             isinit = .true.
          ENDIF
-
       ELSEIF (vstyle == 8) THEN
          IF (par_count /= 0) THEN
             WRITE(*,*) "Error: no initialization string needed for Partridge-Schwenke H2O potential."
             STOP "ENDED"
          END IF
-
       ELSEIF (vstyle == 9) THEN
          IF (par_count /= 0) THEN
             WRITE(*,*) "Error: no initialization string needed for LEPSM1."
             STOP "ENDED"
          END IF
-
       ELSEIF (vstyle == 10) THEN
          IF (par_count /= 0) THEN
             WRITE(*,*) "Error: no initialization string needed for LEPSM2."
             STOP "ENDED" 
          ENDIF   
          isinit = .true.
-
       ELSEIF (vstyle == 11) THEN
          IF (par_count .ne. 3) THEN
             WRITE(*,*) "Error:  incorrect initialization string included for qtip4pf-efield. &
      &    Provide the three components of the electric field in V/nm"
             STOP "ENDED"
-         ELSE
+      ELSE
             ! We take in an electric field in volts / nm.This must be converted 
             ! to Eh / (e a0).
             do i=1,3
@@ -313,7 +292,6 @@
             enddo
          ENDIF
          isinit = .true.
-
       ELSEIF (vstyle == 1) THEN
          IF (par_count /= 3) THEN
             WRITE(*,*) "Error: parameters not initialized correctly."
@@ -325,7 +303,6 @@
          rc = vpars(3)
          rn = rc*1.2
          isinit = .true.
-         
       ELSEIF (vstyle == 2) THEN
          IF (par_count /= 1) THEN
             WRITE(*,*) "Error: parameters not initialized correctly."
@@ -335,7 +312,6 @@
          rc = vpars(1)
          rn = rc*1.2
          isinit = .true.
-
       ELSEIF (vstyle == 3) THEN
          IF (par_count /= 1) THEN
             WRITE(*,*) "Error: parameters not initialized correctly."
@@ -344,7 +320,6 @@
          ENDIF
          ks = vpars(1)
          isinit = .true.
-
       ELSEIF (vstyle == 30) THEN
          IF (par_count /= 1) THEN
             WRITE(*,*) "Error: parameters not initialized correctly."
@@ -353,7 +328,6 @@
          ENDIF
          ks = vpars(1)  !è la k dell'ho, unica chiaramente perché in 1D
          isinit = .true.
-
       ELSEIF (vstyle == 7) THEN
          IF (par_count /= 1) THEN
             WRITE(*,*) "Error: parameters not initialized correctly."
@@ -363,7 +337,7 @@
          ks = vpars(1)
          isinit = .true.
 
-      ELSEIF (23 == vstyle) THEN !doublewell
+      ELSEIF (25 == vstyle) THEN !doublewell
          IF ( par_count /= 0 ) THEN
                  WRITE(*,*) "Error: no initialization string needed for doublewell."
             STOP "ENDED" 
@@ -603,14 +577,6 @@
             ELSEIF (vstyle == 20) THEN ! eckart potential.
                CALL geteckart(nat,vpars(1), vpars(2), vpars(3),vpars(4), atoms, pot, forces)
 
-<<<<<<< HEAD
-            ELSEIF (vstyle == 23) THEN ! qQ
-               CALL getdoublewell(nat, atoms, pot, forces)
-
-            ELSEIF (vstyle == 24) THEN ! qQ
-               CALL getdoublewell_1D(nat, atoms, pot, forces)
-
-=======
             ELSEIF (vstyle == 23) THEN ! MB.
                IF (nat/=1) THEN
                   WRITE(*,*) "Expecting 1 atom for MB"
@@ -618,7 +584,12 @@
                ENDIF
                !atoms = atoms*0.52917721d0  !Change to angstrom
                CALL get_MB(nat,vpars(1), atoms, pot, forces)
->>>>>>> 2080b761
+
+            ELSEIF (vstyle == 25) THEN ! qQ
+               CALL getdoublewell(nat, atoms, pot, forces)
+
+            ELSEIF (vstyle == 24) THEN ! qQ
+               CALL getdoublewell_1D(nat, atoms, pot, forces)
             ELSE
                IF ((allocated(n_list) .neqv. .true.)) THEN
                   IF (verbose > 0) WRITE(*,*) " Allocating neighbour lists."
@@ -701,11 +672,7 @@
     CONTAINS
       SUBROUTINE helpmessage
          ! Help banner
-<<<<<<< HEAD
-         WRITE(*,*) " SYNTAX: driver.x [-u] -h hostname -p port -m [gas|lj|sg|harm|harm3d|morse|zundel|qtip4pf|pswater|lepsm1|lepsm2|qtip4p-efield|eckart|ch4hcbe|ljpolymer|doublewell|doublewell_1D] "
-=======
-         WRITE(*,*) " SYNTAX: driver.x [-u] -h hostname -p port -m [gas|lj|sg|harm|harm3d|morse|zundel|qtip4pf|pswater|lepsm1|lepsm2|qtip4p-efield|eckart|ch4hcbe|ljpolymer|MB] "
->>>>>>> 2080b761
+         WRITE(*,*) " SYNTAX: driver.x [-u] -h hostname -p port -m [gas|lj|sg|harm|harm3d|morse|zundel|qtip4pf|pswater|lepsm1|lepsm2|qtip4p-efield|eckart|ch4hcbe|ljpolymer|MB|doublewell|doublewell_1D] "
          WRITE(*,*) "         -o 'comma_separated_parameters' [-v] "
          WRITE(*,*) ""
          WRITE(*,*) " For LJ potential use -o sigma,epsilon,cutoff "
@@ -714,7 +681,7 @@
          WRITE(*,*) " For 1D morse oscillator use -o r0,D,a"
          WRITE(*,*) " For qtip4pf-efield use -o Ex,Ey,Ez with Ei in V/nm"         
          WRITE(*,*) " For ljpolymer use -o n_monomer,sigma,epsilon,cutoff "
-         WRITE(*,*) " For the ideal gas, qtip4pf, zundel, ch4hcbe, nasa, doublewell or doublewell_1D no options are needed! "
+         WRITE(*,*) " For the ideal gas, qtip4pf, zundel, ch4hcbe, nasa, MB, doublewell or doublewell_1D no options are needed! "
        END SUBROUTINE helpmessage
 
    END PROGRAM