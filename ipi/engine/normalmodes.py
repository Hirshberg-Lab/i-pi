"""Contains the classes that deal with the normal mode representation.

Deals with the normal mode transformation, including the complications
introduced by PA-CMD when the bead masses are rescaled. Also deals with
the change in the dynamics introduced by this mass-scaling, and has its
own functions to calculate the kinetic energy, and the exact propagator
in the normal mode representation under the ring polymer Hamiltonian.
"""

# This file is part of i-PI.
# i-PI Copyright (C) 2014-2015 i-PI developers
# See the "licenses" directory for full license information.


import numpy as np

from ipi.utils.depend import *
from ipi.utils import units
from ipi.utils import nmtransform
from ipi.utils.messages import verbosity, warning, info
from ipi.utils.exchange import *

__all__ = ["NormalModes"]


class NormalModes:

    """Handles the path normal modes.

    Normal-modes transformation, determination of path frequencies,
    dynamical mass matrix change, etc.

    Attributes:
       natoms: The number of atoms.
       nbeads: The number of beads.
       beads: The beads object for which the normal mode transformation should
          be done.
       ensemble: The ensemble object, specifying the temperature to hold the
          system to.
       motion: The motion object that will need normal-mode transformation and propagator
       transform: A nm_trans object that contains the functions that are
          required for the normal mode transformation.


    Depend objects:
       mode: A string specifying how the bead masses are chosen.
       transform_method: A string specifying how to do the normal mode
          transformation.
       nm_freqs: An array that specifies how the normal mode frequencies
          of the ring polymers are to be calculated, and thus how the
          bead masses should be chosen.
       qnm: The bead positions in the normal mode representation. Depends on
          beads.q.
       pnm: The bead momenta in the normal mode representation. Depends on
          beads.p.
       omegan: The effective vibrational frequency for the interaction
          between the replicas. Depends on the simulation temperature.
       omegan2: omegan**2.
       omegak: The normal mode frequencies for the free ring polymer.
          Depends on omegan.
       prop_pq: An array holding the exact normal mode propagator for the
          free ring polymer, using mass scaled coordinates.
          See J. Chem. Phys. 133, 124101 (2010). Depends on the bead masses
          and the timestep.
       nm_factor: An array of dynamical mass factors associated with each of
          the normal modes. Depends on nm_freqs and mode.
       dynm3: An array that gives the dynamical masses of individual atoms in the
          normal modes representation. Depends on nm_factor and beads.m3.
       dynomegak: The scaled vibrational frequencies. Depends on nm_factor and
          omegak.
       kins: A list of the kinetic energy for each normal mode, as
          calculated in the normal mode representation, using the
          dynamical mass factors. Depends on beads.sm3, beads.p and nm_factor.
       kin: The total kinetic energy, as calculated in the normal mode
          representation, using the dynamical mass factors.
       kstress: The kinetic stress tensor, as calculated in the normal mode
          representation, using the dynamical mass factors. Depends on
          beads.sm3, beads.p and nm_factor.
    """

    def __init__(
        self,
        mode="rpmd",
        transform_method="fft",
        propagator="exact",
        freqs=None,
        open_paths=None,
        bosons=None,
        dt=1.0,
        nmts=1,
    ):
        """Initializes NormalModes.

        Sets the options for the normal mode transform.

        Args:
           mode: A string specifying how to calculate the bead masses.
           transform_method: A string specifying how to do the normal mode
              transformation.
           freqs: A list of data used to calculate the dynamical mass factors.
        """

        if freqs is None:
            freqs = []
        if open_paths is None:
            open_paths = []
        self.open_paths = np.asarray(open_paths, int)
        if bosons is None:
            bosons = np.zeros(0, int)
        self._bosons = depend_value(name="bosons", value=bosons)
        self._nmts = depend_value(name="nmts", value=nmts)
        self._dt = depend_value(name="dt", value=dt)
        self._mode = depend_value(name="mode", value=mode)
        self._transform_method = depend_value(
            name="transform_method", value=transform_method
        )
        self._propagator = depend_value(name="propagator", value=propagator)
        self._nm_freqs = depend_array(name="nm_freqs", value=np.asarray(freqs, float))

    def copy(self, freqs=None):
        """Creates a new beads object from the original.

        Returns:
           A Beads object with the same q, p, m and names arrays as the original.
        """

        if freqs is None:
            freqs = self.nm_freqs.copy()

        newnm = NormalModes(
            self.mode,
            self.transform_method,
            self.propagator,
            freqs,
            self.open_paths,
            self.bosons,
            self.dt,
            self.nmts,
        )
        return newnm

    def bind(self, ensemble, motion, beads=None, forces=None):
        """Initializes the normal modes object and binds to beads and ensemble.

        Do all the work down here as we need a full-formed necklace and ensemble
        to know how this should be done.

        Args:
           beads: A beads object to be bound.
           ensemble: An ensemble object to be bound.
        """

        self.ensemble = ensemble
        self.motion = motion
        if beads is None:
            self.beads = motion.beads
        else:
            self.beads = beads

        self.forces = forces
        self.nbeads = beads.nbeads
        self.natoms = beads.natoms

        self.bosons = self.resolve_bosons()

        # stores a reference to the bound beads and ensemble objects
        self.ensemble = ensemble
        dpipe(motion._dt, self._dt)

        # sets up what's necessary to perform nm transformation.
        if self.nbeads == 1:  # classical trajectory! don't waste time doing anything!
            self.transform = nmtransform.nm_noop(nbeads=self.nbeads)
        elif self.transform_method == "fft":
            self.transform = nmtransform.nm_fft(
                nbeads=self.nbeads, natoms=self.natoms, open_paths=self.open_paths
            )
        elif self.transform_method == "matrix":
            self.transform = nmtransform.nm_trans(
                nbeads=self.nbeads, open_paths=self.open_paths
            )

        # creates arrays to store normal modes representation of the path.
        # must do a lot of piping to create "ex post" a synchronization between the beads and the nm
        sync_q = synchronizer()
        sync_p = synchronizer()
        self._qnm = depend_array(
            name="qnm",
            value=np.zeros((self.nbeads, 3 * self.natoms), float),
            func={"q": (lambda: self.transform.b2nm(dstrip(self.beads.q)))},
            synchro=sync_q,
        )
        self._pnm = depend_array(
            name="pnm",
            value=np.zeros((self.nbeads, 3 * self.natoms), float),
            func={"p": (lambda: self.transform.b2nm(dstrip(self.beads.p)))},
            synchro=sync_p,
        )

        # must overwrite the functions
        self.beads._q._func = {"qnm": (lambda: self.transform.nm2b(dstrip(self.qnm)))}
        self.beads._p._func = {"pnm": (lambda: self.transform.nm2b(dstrip(self.pnm)))}
        self.beads._q.add_synchro(sync_q)
        self.beads._p.add_synchro(sync_p)

        # also within the "atomic" interface to beads
        for b in range(self.nbeads):
            self.beads._blist[b]._q._func = {
                "qnm": (lambda: self.transform.nm2b(dstrip(self.qnm)))
            }
            self.beads._blist[b]._p._func = {
                "pnm": (lambda: self.transform.nm2b(dstrip(self.pnm)))
            }
            self.beads._blist[b]._q.add_synchro(sync_q)
            self.beads._blist[b]._p.add_synchro(sync_p)

        # finally, we mark the beads as those containing the set positions
        self.beads._q.update_man()
        self.beads._p.update_man()

        # forces can be converted in nm representation, but here it makes no sense to set up a sync mechanism,
        # as they always get computed in the bead rep
        if self.forces is not None:
            self._fnm = depend_array(
                name="fnm",
                value=np.zeros((self.nbeads, 3 * self.natoms), float),
                func=(lambda: self.transform.b2nm(dstrip(self.forces.f))),
                dependencies=[self.forces._f],
            )
        else:  # have a fall-back plan when we don't want to initialize a force mechanism, e.g. for ring-polymer initialization
            self._fnm = depend_array(
                name="fnm",
                value=np.zeros((self.nbeads, 3 * self.natoms), float),
                func=(
                    lambda: depraise(
                        ValueError(
                            "Cannot access NM forces when initializing the NM object without providing a force reference!"
                        )
                    )
                ),
                dependencies=[],
            )

        # create path-frequencies related properties
        self._omegan = depend_value(
            name="omegan", func=self.get_omegan, dependencies=[self.ensemble._temp]
        )
        self._omegan2 = depend_value(
            name="omegan2", func=self.get_omegan2, dependencies=[self._omegan]
        )
        self._omegak = depend_array(
            name="omegak",
            value=np.zeros(self.beads.nbeads, float),
            func=self.get_omegak,
            dependencies=[self._omegan],
        )
        self._omegak2 = depend_array(
            name="omegak2",
            value=np.zeros(self.beads.nbeads, float),
            func=(lambda: self.omegak**2),
            dependencies=[self._omegak],
        )

        # Add o_omegak to calculate the freq in the case of open path
        self._o_omegak = depend_array(
            name="o_omegak",
            value=np.zeros(self.beads.nbeads, float),
            func=self.get_o_omegak,
            dependencies=[self._omegan],
        )

        # sets up "dynamical" masses -- mass-scalings to give the correct RPMD/CMD dynamics
        self._nm_factor = depend_array(
            name="nm_factor",
            value=np.zeros(self.nbeads, float),
            func=self.get_nmm,
            dependencies=[self._nm_freqs, self._mode],
        )
        # add o_nm_factor for the dynamical mass in the case of open paths
        self._o_nm_factor = depend_array(
            name="nmm",
            value=np.zeros(self.nbeads, float),
            func=self.get_o_nmm,
            dependencies=[self._nm_freqs, self._mode],
        )
        self._dynm3 = depend_array(
            name="dynm3",
            value=np.zeros((self.nbeads, 3 * self.natoms), float),
            func=self.get_dynm3,
            dependencies=[self._nm_factor, self.beads._m3],
        )
        self._dynomegak = depend_array(
            name="dynomegak",
            value=np.zeros(self.nbeads, float),
            func=self.get_dynwk,
            dependencies=[self._nm_factor, self._omegak],
        )

        self._dt = depend_value(name="dt", value=1.0)
        dpipe(self.motion._dt, self._dt)
        self._prop_pq = depend_array(
            name="prop_pq",
            value=np.zeros((self.beads.nbeads, 2, 2)),
            func=self.get_prop_pq,
            dependencies=[self._omegak, self._nm_factor, self._dt, self._propagator],
        )

        self._o_prop_pq = depend_array(
            name="o_prop_pq",
            value=np.zeros((self.beads.nbeads, 2, 2)),
            func=self.get_o_prop_pq,
            dependencies=[
                self._o_omegak,
                self._o_nm_factor,
                self._dt,
                self._propagator,
            ],
        )

        # if the mass matrix is not the RPMD one, the MD kinetic energy can't be
        # obtained in the bead representation because the masses are all mixed up
        self._kins = depend_array(
            name="kins",
            value=np.zeros(self.nbeads, float),
            func=self.get_kins,
            dependencies=[self._pnm, self.beads._sm3, self._nm_factor],
        )
        self._kin = depend_value(
            name="kin", func=self.get_kin, dependencies=[self._kins]
        )
        self._kstress = depend_array(
            name="kstress",
            value=np.zeros((3, 3), float),
            func=self.get_kstress,
            dependencies=[self._pnm, self.beads._sm3, self._nm_factor],
        )

        self._exchange = depend_value(
            name="exchange",
            value=None,
            func=self.get_exchange,
            dependencies=[self._bosons, self.beads._m3, self._omegan2],
        )

        self._vspring_and_fspring = depend_value(
            name="v_and_fs",
            value=[None, None],
            func=self.get_vspring_and_fspring,
            dependencies=[
                self._qnm,
                self._omegak,
                self._o_omegak,
                self.beads._m3,
                self._exchange,
                self.beads._q,
            ],
        )

        # just return split potential and force for ease of access
        self._vspring = depend_value(
            name="vspring",
            value=0.0,
            func=lambda: self.vspring_and_fspring[0],
            dependencies=[self._vspring_and_fspring],
        )

        self._fspring = depend_array(
            name="fspring",
            value=np.zeros((self.nbeads, 3 * self.natoms), float),
            func=lambda: self.vspring_and_fspring[1],
            dependencies=[self._vspring_and_fspring],
        )

    def resolve_bosons(self):
        if not isinstance(self.bosons, tuple):
            return self.bosons

        bosons_lst, id_mode = self.bosons
        if id_mode == "index":
            bosons_array = bosons_lst.astype(int)
        elif id_mode == "label":
            for latom in bosons_lst:
                if latom not in set(self.beads.names):
                    raise ValueError("Unknown atom label %s for boson" % latom)
            bosons_array = np.asarray(
                [
                    i
                    for i in range(self.beads.natoms)
                    if (self.beads.names[i] in bosons_lst)
                ]
            )
        else:
            raise ValueError(
                "Error resolving boson identifies using unknown method %s" % id_mode
            )

        if len(bosons_array) > 0 and (
            np.min(bosons_array) < 0 or np.max(bosons_array) >= self.beads.natoms
        ):
            raise ValueError("Invalid index for boson, got %s" % str(bosons_array))

        return bosons_array

    def get_exchange(self):
        """Sets up an ExchangePotential object to compute bosonic springs"""

        if len(self.bosons) == 0:
            return None

        masses = dstrip(self.beads.m)[self.bosons]
        if len(set(masses)) > 1:
            raise ValueError(
                "Bosons must have the same mass, found %s for bosons %s"
                % (str(masses), str(self.bosons))
            )
        boson_mass = masses[0]
        betaP = 1.0 / (self.nbeads * units.Constants.kb * self.ensemble.temp)
        return ExchangePotential(
            len(self.bosons), self.nbeads, boson_mass, dstrip(self.omegan2), betaP
        )

    def get_omegan(self):
        """Returns the effective vibrational frequency for the interaction
        between replicas.
        """

        return (
            self.ensemble.temp * self.nbeads * units.Constants.kb / units.Constants.hbar
        )

    def get_omegan2(self):
        """Returns omegan**2."""

        return self.omegan**2

    def get_omegak(self):
        """Gets the normal mode frequencies.

        Returns:
           A list of the normal mode frequencies for the free ring polymer.
           The first element is the centroid frequency (0.0).
        """

        return self.omegan * nmtransform.nm_eva(self.nbeads)

    def get_o_omegak(self):
        """Gets the normal mode frequencies for a open path.

        Returns:
           A list of the normal mode frequencies for the free polymer.
           The first element is the centroid frequency (0.0).
        """

        return self.omegan * nmtransform.o_nm_eva(self.nbeads)

    def get_dynwk(self):
        """Gets the dynamical normal mode frequencies.

        Returns:
           A list of the scaled normal mode frequencies for the free ring polymer.
           The first element is the centroid frequency (0.0).
        """

        return self.omegak / np.sqrt(self.nm_factor)

    def get_prop_pq(self):
        """Gets the exact or Cayley-transformed normal mode propagator matrix.
        The latter allows for longer timestep (nve) and more efficient sampling (nvt).


        Note the special treatment for the centroid normal mode, which is
        propagated using the standard velocity Verlet algorithm as required.
        Note that both the normal mode positions and momenta are propagated
        using this matrix.

        Returns:
           An array of the form (nbeads, 2, 2). Each 2*2 array prop_pq[i,:,:]
           gives the exact propagator or Cayley propagator for the i-th normal mode of the
           ring polymer.
        """

        dt = self.dt
        pqk = np.zeros((self.nbeads, 2, 2), float)
        pqk[0] = np.array([[1, 0], [dt, 1]])

        # Note that the propagator uses mass-scaled momenta.
        if self.propagator == "cayley":
            for b in range(1, self.nbeads):
                sk = np.sqrt(self.nm_factor[b])
                square = (self.omegak[b] * dt / 2) ** 2
                pqk[b, 0, 0] = (1 - square) / (1 + square)
                pqk[b, 1, 1] = (1 - square) / (1 + square)
                pqk[b, 0, 1] = -(4 * square / dt * sk) / (1 + square)
                pqk[b, 1, 0] = dt / sk / (1 + square)
        else:  # exact propagator
            for b in range(1, self.nbeads):
                sk = np.sqrt(self.nm_factor[b])
                dtomegak = self.omegak[b] * dt / sk
                c = np.cos(dtomegak)
                s = np.sin(dtomegak)
                pqk[b, 0, 0] = c
                pqk[b, 1, 1] = c
                pqk[b, 0, 1] = -s * self.omegak[b] * sk
                pqk[b, 1, 0] = s / (self.omegak[b] * sk)
        return pqk

    def get_o_prop_pq(self):
        """Gets the normal mode propagator matrix for the open case.

        Note the special treatment for the centroid normal mode, which is
        propagated using the standard velocity Verlet algorithm as required.
        Note that both the normal mode positions and momenta are propagated
        using this matrix.

        Returns:
           An array of the form (nbeads, 2, 2). Each 2*2 array o_prop_pq[i,:,:]
           gives the exact propagator for the i-th normal mode of the
           ring polymer.
        """

        dt = self.dt
        pqk = np.zeros((self.nbeads, 2, 2), float)
        pqk[0] = np.array([[1, 0], [dt, 1]])

        # Note that the propagator uses mass-scaled momenta.
        if self.propagator == "cayley":
            for b in range(1, self.nbeads):
                sk = np.sqrt(self.o_nm_factor[b])
                square = (self.o_omegak[b] * dt / 2) ** 2
                pqk[b, 0, 0] = (1 - square) / (1 + square)
                pqk[b, 1, 1] = (1 - square) / (1 + square)
                pqk[b, 0, 1] = -(4 * square / dt * sk) / (1 + square)
                pqk[b, 1, 0] = dt / sk / (1 + square)
        else:  # exact propagator
            for b in range(1, self.nbeads):
                sk = np.sqrt(self.o_nm_factor[b])
                dto_omegak = self.o_omegak[b] * dt / sk
                c = np.cos(dto_omegak)
                s = np.sin(dto_omegak)
                pqk[b, 0, 0] = c
                pqk[b, 1, 1] = c
                pqk[b, 0, 1] = -s * self.o_omegak[b] * sk
                pqk[b, 1, 0] = s / (self.o_omegak[b] * sk)
        return pqk

    def get_nmm(self):
        """Returns dynamical mass factors, i.e. the scaling of normal mode
        masses that determine the path dynamics (but not statics)."""

        # also checks that the frequencies and the mode given in init are
        # consistent with the beads and ensemble

        dmf = np.ones(self.nbeads, float)
        if self.mode == "rpmd":
            if len(self.nm_freqs) > 0:
                warning("nm.frequencies will be ignored for RPMD mode.", verbosity.low)
        elif self.mode == "manual":
            if len(self.nm_freqs) != self.nbeads - 1:
                raise ValueError(
                    "Manual path mode requires (nbeads-1) frequencies, one for each internal mode of the path."
                )
            for b in range(1, self.nbeads):
                sk = self.omegak[b] / self.nm_freqs[b - 1]
                dmf[b] = sk**2
        elif self.mode == "pa-cmd":
            if len(self.nm_freqs) > 1:
                warning(
                    "Only the first element in nm.frequencies will be considered for PA-CMD mode.",
                    verbosity.low,
                )
            if len(self.nm_freqs) == 0:
                raise ValueError(
                    "PA-CMD mode requires the target frequency of all the internal modes."
                )
            for b in range(1, self.nbeads):
                sk = self.omegak[b] / self.nm_freqs[0]
                info(
                    " ".join(
                        [
                            "NM FACTOR",
                            str(b),
                            str(sk),
                            str(self.omegak[b]),
                            str(self.nm_freqs[0]),
                        ]
                    ),
                    verbosity.medium,
                )
                dmf[b] = sk**2
        elif self.mode == "wmax-cmd":
            if len(self.nm_freqs) > 2:
                warning(
                    "Only the first two element in nm.frequencies will be considered for WMAX-CMD mode.",
                    verbosity.low,
                )
            if len(self.nm_freqs) < 2:
                raise ValueError(
                    "WMAX-CMD mode requires [wmax, wtarget]. The normal modes will be scaled such that the first internal mode is at frequency wtarget and all the normal modes coincide at frequency wmax."
                )
            wmax = self.nm_freqs[0]
            wt = self.nm_freqs[1]
            for b in range(1, self.nbeads):
                sk = 1.0 / np.sqrt(
                    (wt) ** 2
                    * (1 + (wmax / self.omegak[1]) ** 2)
                    / (wmax**2 + (self.omegak[b]) ** 2)
                )
                dmf[b] = sk**2

        return dmf

    # define a function o_nm_factor so we have dynamical masses for the open case
    def get_o_nmm(self):
        """Returns dynamical mass factors, i.e. the scaling of normal mode
        masses that determine the path dynamics (but not statics)."""

        # also checks that the frequencies and the mode given in init are
        # consistent with the beads and ensemble

        dmf = np.ones(self.nbeads, float)
        if self.mode == "rpmd":
            if len(self.nm_freqs) > 0:
                warning("nm.frequencies will be ignored for RPMD mode.", verbosity.low)
        elif self.mode == "manual":
            if len(self.nm_freqs) != self.nbeads - 1:
                raise ValueError(
                    "Manual path mode requires (nbeads-1) frequencies, one for each internal mode of the path."
                )
            for b in range(1, self.nbeads):
                sk = self.o_omegak[b] / self.nm_freqs[b - 1]
                dmf[b] = sk**2
        elif self.mode == "pa-cmd":
            if len(self.nm_freqs) > 1:
                warning(
                    "Only the first element in nm.frequencies will be considered for PA-CMD mode.",
                    verbosity.low,
                )
            if len(self.nm_freqs) == 0:
                raise ValueError(
                    "PA-CMD mode requires the target frequency of all the internal modes."
                )
            for b in range(1, self.nbeads):
                sk = self.o_omegak[b] / self.nm_freqs[0]
                info(
                    " ".join(
                        [
                            "NM FACTOR",
                            str(b),
                            str(sk),
                            str(self.o_omegak[b]),
                            str(self.nm_freqs[0]),
                        ]
                    ),
                    verbosity.medium,
                )
                dmf[b] = sk**2
        elif self.mode == "wmax-cmd":
            if len(self.nm_freqs) > 2:
                warning(
                    "Only the first two element in nm.frequencies will be considered for WMAX-CMD mode.",
                    verbosity.low,
                )
            if len(self.nm_freqs) < 2:
                raise ValueError(
                    "WMAX-CMD mode requires [wmax, wtarget]. The normal modes will be scaled such that the first internal mode is at frequency wtarget and all the normal modes coincide at frequency wmax."
                )
            wmax = self.nm_freqs[0]
            wt = self.nm_freqs[1]
            for b in range(1, self.nbeads):
                sk = 1.0 / np.sqrt(
                    (wt) ** 2
                    * (1 + (wmax / self.o_omegak[1]) ** 2)
                    / (wmax**2 + (self.o_omegak[b]) ** 2)
                )
                dmf[b] = sk**2

        return dmf

    def get_dynm3(self):
        """Returns an array with the dynamical masses of individual atoms in the normal modes representation."""

        dm3 = np.zeros(self.beads.m3.shape, float)
        for b in range(self.nbeads):
            dm3[b] = self.beads.m3[b] * self.nm_factor[b]

        # dynamical masses for the open paths
        for j in self.open_paths:
            for a in range(3 * j, 3 * (j + 1)):
                for k in range(1, self.nbeads):
                    dm3[k, a] = self.beads.m3[k, a] * self.o_nm_factor[k]
        return dm3

    def get_vspring_and_fspring(self):
        """Returns the total spring energy and spring force."""

<<<<<<< HEAD
        masses = dstrip(self.beads.m)[self.bosons]
        if len(set(masses)) > 1:
            raise ValueError(
                "Bosons must have the same mass, found %s for bosons %s"
                % (str(masses), str(self.bosons))
            )
        boson_mass = masses[0]
        betaP = 1.0 / (self.nbeads * units.Constants.kb * self.ensemble.temp)
        # positions of only the boson atoms
        q = dstrip(self.beads.q).reshape((self.nbeads, self.natoms, 3))[:, self.bosons, :]
        self.exchange = ExchangePotential(
            len(self.bosons), q, self.nbeads, boson_mass, dstrip(self.omegan2), betaP
        )
        return self.exchange.get_vspring_and_fspring()
=======
        # classical simulation - do nothing!
        vspring, fspring = 0.0, np.zeros_like(self.qnm)
        if self.nbeads == 1:
            return vspring, fspring
>>>>>>> 7f2edf0e

        if len(self.bosons) < self.natoms:
            # computes harmonic potential in normal-modes representation
            qnm = dstrip(self.qnm)
            sqnm = qnm * dstrip(self.beads.sm3)
            q2 = (sqnm**2).sum(axis=1)

            vspring += (self.omegak2 * q2).sum()
            # spring forces (this is only the closed path version -
            # open path correction is applied in the propagator)
            # TODO make it happen here, it'd be probably cleaner
            fspringnm = -self.beads.m3 * self.omegak[:, np.newaxis] ** 2 * qnm

            # correction for open paths
            for j in self.open_paths:
                vspring += (
                    self.beads.m[j]
                    * (self.o_omegak**2 - self.omegak**2)
                    * (
                        self.qnm[:, 3 * j] ** 2
                        + self.qnm[:, 3 * j + 1] ** 2
                        + self.qnm[:, 3 * j + 2] ** 2
                    )
                ).sum()

                # overrides open path forces
                fspringnm[:, 3 * j : 3 * (j + 1)] = (
                    -self.beads.m3[:, 3 * j : 3 * (j + 1)]
                    * self.o_omegak[:, np.newaxis] ** 2
                    * qnm[:, 3 * j : 3 * (j + 1)]
                )

            # correction for bosons
            if len(self.bosons) > 0:
                for j in self.bosons:
                    vspring -= (
                        self.beads.m[j]
                        * self.omegak**2
                        * (
                            self.qnm[:, 3 * j] ** 2
                            + self.qnm[:, 3 * j + 1] ** 2
                            + self.qnm[:, 3 * j + 2] ** 2
                        )
                    ).sum()

            vspring *= 0.5
            fspring += self.transform.nm2b(fspringnm)

        if len(self.bosons) > 0:
            # positions of only the boson atoms
            qbosons = dstrip(self.beads.q).reshape((self.nbeads, self.natoms, 3))[
                :, self.bosons, :
            ]
            self.exchange.set_coordinates(qbosons)
            vspring_b, fspring_b = self.exchange.get_vspring_and_fspring()

            vspring += vspring_b
            # overwrites the spring forces for the bosonic particles
            fspring.reshape((self.nbeads, self.natoms, 3))[
                :, self.bosons, :
            ] = fspring_b

        return vspring, fspring

    def free_babstep(self):
        """
        Numerical propagator in Cartesian coordinates.
        So the propagation is done through a velocity verlet step with a time step that is
        self.nmts smaller than the one for the physical forces.
        All beads of all atoms are propagated in one step.
        Works for both distinguishable particles and bosons. Difference is in fspring.
        """

        if self.nbeads == 1:
            pass
        else:
            # Since the dynamics are done in Cartesian coordinates below (including all modes),
            # I need to revert centroid step done separately in qcstep
            self.qnm[0, :] -= (
                dstrip(self.pnm)[0, :] / dstrip(self.beads.m3)[0] * self.dt
            )

            # Free ring polymer dynamics are done with smaller time step detlat = dt/nmts
            dt = self.dt / dstrip(self.nmts)

            for j in range(0, dstrip(self.nmts)):
                self.beads.p += 0.5 * dt * self.fspring
                self.beads.q += dt * self.beads.p / dstrip(self.beads.m3)
                # The depend machinery will take care of automatically calculating
                # the forces at the updated positions.
                self.beads.p += 0.5 * dt * self.fspring

    def free_qstep(self):
        """Position propagator for the free ring polymer.

        The basic propagator is based on a normal mode transformation, and
        works for closed and open paths. Note that the propagator works in mass
        scaled coordinates, so that the propagator matrix can be determined
        independently from the particular atom masses, and so the same propagator
        will work for all the atoms in the system. All the ring polymers are
        propagated at the same time by a matrix multiplication.
        A special Cartesian propagator is used for bosonic exchange.

        Also note that the centroid coordinate is propagated in qcstep, so is
        not altered here.
        """

        if not hasattr(self, "boson_time"):
            self.boson_time = 0.0

        import time
        start_time = time.time()

        if self.nbeads == 1:
            pass

        elif self.propagator == "bab":
            if len(self.open_paths) > 0:
                raise NotImplementedError(
                    """@Normalmodes : Open path propagator not implemented for bosons. 
                    Feel free to implement it if you want to use it :) """
                )

            self.free_babstep()

        else:
            if len(self.bosons) > 0:
                raise NotImplementedError(
                    "@Normalmodes : Bosonic forces not compatible right now with the exact or Cayley propagators."
                )

            pq = np.zeros((2, self.natoms * 3), float)
            sm = dstrip(self.beads.sm3)
            prop_pq = dstrip(self.prop_pq)
            o_prop_pq = dstrip(self.o_prop_pq)
            pnm = dstrip(self.pnm) / sm
            qnm = dstrip(self.qnm) * sm

            for k in range(1, self.nbeads):
                pq[0, :] = pnm[k]
                pq[1, :] = qnm[k]
                pq = np.dot(prop_pq[k], pq)
                qnm[k] = pq[1, :]
                pnm[k] = pq[0, :]

            for k in range(1, self.nbeads):
                pq[0, :] = pnm[k]
                pq[1, :] = qnm[k]
                qnm[k] = pq[1, :]
                pnm[k] = pq[0, :]

            # now for open paths we recover the initial conditions (that have not yet been overwritten)
            # and do open path propagation
            pq = np.zeros(2)
            for j in self.open_paths:
                for a in range(3 * j, 3 * (j + 1)):
                    for k in range(1, self.nbeads):
                        pq[0] = self.pnm[k, a] / sm[k, a]
                        pq[1] = self.qnm[k, a] * sm[k, a]
                        pq = np.dot(o_prop_pq[k], pq)
                        qnm[k, a] = pq[1]
                        pnm[k, a] = pq[0]
            self.pnm = pnm * sm
            self.qnm = qnm / sm

        end_time = time.time()
        self.boson_time += end_time - start_time

    def get_kins(self):
        """Gets the MD kinetic energy for all the normal modes.

        Returns:
           A list of the kinetic energy for each NM.

        """
        # include the partially adiabatic CMD mass scaling
        pnm = dstrip(self.pnm) / dstrip(self.beads.sm3)
        kmd = 0.5 * (pnm**2).sum(axis=1) / dstrip(self.nm_factor)

        return kmd

    def get_kin(self):
        """Gets the total MD kinetic energy.

        Note that this does not correspond to the quantum kinetic energy estimate
        for the system.

        Returns:
           The sum of the kinetic energy of each NM in the path.
        """

        return self.kins.sum()

    def get_kstress(self):
        """Calculates the total MD kinetic stress tensor.

        Note that this does not correspond to the quantum kinetic stress tensor
        estimate for the system.

        Returns:
           The sum of the MD kinetic stress tensor contributions from each NM.
        """

        kmd = np.zeros((3, 3), float)
        sm = dstrip(self.beads.sm3[0])
        pnm = dstrip(self.pnm)
        nmf = dstrip(self.nm_factor)

        for b in range(self.nbeads):
            sp = pnm[b] / sm  # mass-scaled momentum of b-th NM

            for i in range(3):
                for j in range(3):
                    # computes the outer product of the p of various normal modes
                    # singling out Cartesian components to build the tensor
                    # also takes care of the possibility of having non-RPMD masses
                    kmd[i, j] += (
                        np.dot(sp[i : 3 * self.natoms : 3], sp[j : 3 * self.natoms : 3])
                        / nmf[b]
                    )

        return kmd


dproperties(
    NormalModes,
    [
        "nmts",
        "dt",
        "mode",
        "transform_method",
        "propagator",
        "nm_freqs",
        "bosons",
        "qnm",
        "pnm",
        "fnm",
        "omegan",
        "omegan2",
        "omegak",
        "omegak2",
        "o_omegak",
        "nm_factor",
        "o_nm_factor",
        "dynm3",
        "dynomegak",
        "prop_pq",
        "o_prop_pq",
        "kins",
        "kin",
        "kstress",
        "exchange",
        "vspring",
        "vspring_and_fspring_bosons",
        "vspring_and_fspring_distinguishables",
        "vspring_and_fspring",
        "fspring",
        "fspringnm",
    ],
)<|MERGE_RESOLUTION|>--- conflicted
+++ resolved
@@ -691,28 +691,10 @@
 
     def get_vspring_and_fspring(self):
         """Returns the total spring energy and spring force."""
-
-<<<<<<< HEAD
-        masses = dstrip(self.beads.m)[self.bosons]
-        if len(set(masses)) > 1:
-            raise ValueError(
-                "Bosons must have the same mass, found %s for bosons %s"
-                % (str(masses), str(self.bosons))
-            )
-        boson_mass = masses[0]
-        betaP = 1.0 / (self.nbeads * units.Constants.kb * self.ensemble.temp)
-        # positions of only the boson atoms
-        q = dstrip(self.beads.q).reshape((self.nbeads, self.natoms, 3))[:, self.bosons, :]
-        self.exchange = ExchangePotential(
-            len(self.bosons), q, self.nbeads, boson_mass, dstrip(self.omegan2), betaP
-        )
-        return self.exchange.get_vspring_and_fspring()
-=======
         # classical simulation - do nothing!
         vspring, fspring = 0.0, np.zeros_like(self.qnm)
         if self.nbeads == 1:
             return vspring, fspring
->>>>>>> 7f2edf0e
 
         if len(self.bosons) < self.natoms:
             # computes harmonic potential in normal-modes representation
