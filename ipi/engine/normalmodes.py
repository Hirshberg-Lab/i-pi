"""Contains the classes that deal with the normal mode representation.

Deals with the normal mode transformation, including the complications
introduced by PA-CMD when the bead masses are rescaled. Also deals with
the change in the dynamics introduced by this mass-scaling, and has its
own functions to calculate the kinetic energy, and the exact propagator
in the normal mode representation under the ring polymer Hamiltonian.
"""

# This file is part of i-PI.
# i-PI Copyright (C) 2014-2015 i-PI developers
# See the "licenses" directory for full license information.


import numpy as np

from ipi.utils.depend import *
from ipi.utils import units
from ipi.utils import nmtransform
from ipi.utils.messages import verbosity, warning, info
from ipi.utils.exchange import *

__all__ = ["NormalModes"]


class NormalModes:

    """Handles the path normal modes.

    Normal-modes transformation, determination of path frequencies,
    dynamical mass matrix change, etc.

    Attributes:
       natoms: The number of atoms.
       nbeads: The number of beads.
       beads: The beads object for which the normal mode transformation should
          be done.
       ensemble: The ensemble object, specifying the temperature to hold the
          system to.
       motion: The motion object that will need normal-mode transformation and propagator
       transform: A nm_trans object that contains the functions that are
          required for the normal mode transformation.


    Depend objects:
       mode: A string specifying how the bead masses are chosen.
       transform_method: A string specifying how to do the normal mode
          transformation.
       nm_freqs: An array that specifies how the normal mode frequencies
          of the ring polymers are to be calculated, and thus how the
          bead masses should be chosen.
       qnm: The bead positions in the normal mode representation. Depends on
          beads.q.
       pnm: The bead momenta in the normal mode representation. Depends on
          beads.p.
       omegan: The effective vibrational frequency for the interaction
          between the replicas. Depends on the simulation temperature.
       omegan2: omegan**2.
       omegak: The normal mode frequencies for the free ring polymer.
          Depends on omegan.
       prop_pq: An array holding the exact normal mode propagator for the
          free ring polymer, using mass scaled coordinates.
          See J. Chem. Phys. 133, 124101 (2010). Depends on the bead masses
          and the timestep.
       nm_factor: An array of dynamical mass factors associated with each of
          the normal modes. Depends on nm_freqs and mode.
       dynm3: An array that gives the dynamical masses of individual atoms in the
          normal modes representation. Depends on nm_factor and beads.m3.
       dynomegak: The scaled vibrational frequencies. Depends on nm_factor and
          omegak.
       kins: A list of the kinetic energy for each normal mode, as
          calculated in the normal mode representation, using the
          dynamical mass factors. Depends on beads.sm3, beads.p and nm_factor.
       kin: The total kinetic energy, as calculated in the normal mode
          representation, using the dynamical mass factors.
       kstress: The kinetic stress tensor, as calculated in the normal mode
          representation, using the dynamical mass factors. Depends on
          beads.sm3, beads.p and nm_factor.
    """

    def __init__(
        self,
        mode="rpmd",
        transform_method="fft",
        propagator="exact",
        freqs=None,
        open_paths=None,
        bosons=None,
        dt=1.0,
        nmts=1,
    ):
        """Initializes NormalModes.

        Sets the options for the normal mode transform.

        Args:
           mode: A string specifying how to calculate the bead masses.
           transform_method: A string specifying how to do the normal mode
              transformation.
           freqs: A list of data used to calculate the dynamical mass factors.
        """

        if freqs is None:
            freqs = []
        if open_paths is None:
            open_paths = []
        self.open_paths = np.asarray(open_paths, int)
<<<<<<< HEAD
        if bosons is None:
            bosons = np.zeros(0, int)
        self.bosons = bosons
        dself = dd(self)
        dself.nmts = depend_value(name="nmts", value=nmts)
        dself.dt = depend_value(name="dt", value=dt)
        dself.mode = depend_value(name="mode", value=mode)
        dself.transform_method = depend_value(
            name="transform_method", value=transform_method
        )
        dself.propagator = depend_value(name="propagator", value=propagator)
        dself.nm_freqs = depend_array(name="nm_freqs", value=np.asarray(freqs, float))
        dself.exchange = depend_value(name="exchange", value=None)
=======
        self.bosons = np.asarray(bosons, int)
        self._nmts = depend_value(name="nmts", value=nmts)
        self._dt = depend_value(name="dt", value=dt)
        self._mode = depend_value(name="mode", value=mode)
        self._transform_method = depend_value(
            name="transform_method", value=transform_method
        )
        self._propagator = depend_value(name="propagator", value=propagator)
        self._nm_freqs = depend_array(name="nm_freqs", value=np.asarray(freqs, float))
>>>>>>> 43174923

    def copy(self, freqs=None):
        """Creates a new beads object from the original.

        Returns:
           A Beads object with the same q, p, m and names arrays as the original.
        """

        if freqs is None:
            freqs = self.nm_freqs.copy()

        newnm = NormalModes(
            self.mode,
            self.transform_method,
            self.propagator,
            freqs,
            self.open_paths,
            self.bosons,
            self.dt,
            self.nmts,
        )
        return newnm

    def bind(self, ensemble, motion, beads=None, forces=None):
        """Initializes the normal modes object and binds to beads and ensemble.

        Do all the work down here as we need a full-formed necklace and ensemble
        to know how this should be done.

        Args:
           beads: A beads object to be bound.
           ensemble: An ensemble object to be bound.
        """

        self.ensemble = ensemble
        self.motion = motion
        if beads is None:
            self.beads = motion.beads
        else:
            self.beads = beads

        self.forces = forces
        self.nbeads = beads.nbeads
        self.natoms = beads.natoms

        self.bosons = self.resolve_bosons()
        self.exchange = None

        # if ( (len(self.bosons) > 0) and (len(self.bosons) < self.natoms) ):
        # raise(IOError("@NormalModes : Currently, only full bosonic/distinguishable simulations are allowed"))
        if len(self.bosons) > self.natoms:
            raise IOError

        # stores a reference to the bound beads and ensemble objects
        self.ensemble = ensemble
        dpipe(motion._dt, self._dt)

        # sets up what's necessary to perform nm transformation.
        if self.nbeads == 1:  # classical trajectory! don't waste time doing anything!
            self.transform = nmtransform.nm_noop(nbeads=self.nbeads)
        elif self.transform_method == "fft":
            self.transform = nmtransform.nm_fft(
                nbeads=self.nbeads, natoms=self.natoms, open_paths=self.open_paths
            )
        elif self.transform_method == "matrix":
            self.transform = nmtransform.nm_trans(
                nbeads=self.nbeads, open_paths=self.open_paths
            )

        # creates arrays to store normal modes representation of the path.
        # must do a lot of piping to create "ex post" a synchronization between the beads and the nm
        sync_q = synchronizer()
        sync_p = synchronizer()
        self._qnm = depend_array(
            name="qnm",
            value=np.zeros((self.nbeads, 3 * self.natoms), float),
            func={"q": (lambda: self.transform.b2nm(dstrip(self.beads.q)))},
            synchro=sync_q,
        )
        self._pnm = depend_array(
            name="pnm",
            value=np.zeros((self.nbeads, 3 * self.natoms), float),
            func={"p": (lambda: self.transform.b2nm(dstrip(self.beads.p)))},
            synchro=sync_p,
        )

        # must overwrite the functions
        self.beads._q._func = {"qnm": (lambda: self.transform.nm2b(dstrip(self.qnm)))}
        self.beads._p._func = {"pnm": (lambda: self.transform.nm2b(dstrip(self.pnm)))}
        self.beads._q.add_synchro(sync_q)
        self.beads._p.add_synchro(sync_p)

        # also within the "atomic" interface to beads
        for b in range(self.nbeads):
            self.beads._blist[b]._q._func = {
                "qnm": (lambda: self.transform.nm2b(dstrip(self.qnm)))
            }
            self.beads._blist[b]._p._func = {
                "pnm": (lambda: self.transform.nm2b(dstrip(self.pnm)))
            }
            self.beads._blist[b]._q.add_synchro(sync_q)
            self.beads._blist[b]._p.add_synchro(sync_p)

        # finally, we mark the beads as those containing the set positions
        self.beads._q.update_man()
        self.beads._p.update_man()

        # forces can be converted in nm representation, but here it makes no sense to set up a sync mechanism,
        # as they always get computed in the bead rep
        if self.forces is not None:
            self._fnm = depend_array(
                name="fnm",
                value=np.zeros((self.nbeads, 3 * self.natoms), float),
                func=(lambda: self.transform.b2nm(dstrip(self.forces.f))),
                dependencies=[self.forces._f],
            )
        else:  # have a fall-back plan when we don't want to initialize a force mechanism, e.g. for ring-polymer initialization
            self._fnm = depend_array(
                name="fnm",
                value=np.zeros((self.nbeads, 3 * self.natoms), float),
                func=(
                    lambda: depraise(
                        ValueError(
                            "Cannot access NM forces when initializing the NM object without providing a force reference!"
                        )
                    )
                ),
                dependencies=[],
            )

        # create path-frequencies related properties
        self._omegan = depend_value(
            name="omegan", func=self.get_omegan, dependencies=[self.ensemble._temp]
        )
        self._omegan2 = depend_value(
            name="omegan2", func=self.get_omegan2, dependencies=[self._omegan]
        )
        self._omegak = depend_array(
            name="omegak",
            value=np.zeros(self.beads.nbeads, float),
            func=self.get_omegak,
            dependencies=[self._omegan],
        )
        self._omegak2 = depend_array(
            name="omegak2",
            value=np.zeros(self.beads.nbeads, float),
            func=(lambda: self.omegak**2),
            dependencies=[self._omegak],
        )

        # Add o_omegak to calculate the freq in the case of open path
        self._o_omegak = depend_array(
            name="o_omegak",
            value=np.zeros(self.beads.nbeads, float),
            func=self.get_o_omegak,
            dependencies=[self._omegan],
        )

        # sets up "dynamical" masses -- mass-scalings to give the correct RPMD/CMD dynamics
        self._nm_factor = depend_array(
            name="nm_factor",
            value=np.zeros(self.nbeads, float),
            func=self.get_nmm,
            dependencies=[self._nm_freqs, self._mode],
        )
        # add o_nm_factor for the dynamical mass in the case of open paths
        self._o_nm_factor = depend_array(
            name="nmm",
            value=np.zeros(self.nbeads, float),
            func=self.get_o_nmm,
            dependencies=[self._nm_freqs, self._mode],
        )
        self._dynm3 = depend_array(
            name="dynm3",
            value=np.zeros((self.nbeads, 3 * self.natoms), float),
            func=self.get_dynm3,
            dependencies=[self._nm_factor, self.beads._m3],
        )
        self._dynomegak = depend_array(
            name="dynomegak",
            value=np.zeros(self.nbeads, float),
            func=self.get_dynwk,
            dependencies=[self._nm_factor, self._omegak],
        )

        self._dt = depend_value(name="dt", value=1.0)
        dpipe(self.motion._dt, self._dt)
        self._prop_pq = depend_array(
            name="prop_pq",
            value=np.zeros((self.beads.nbeads, 2, 2)),
            func=self.get_prop_pq,
            dependencies=[self._omegak, self._nm_factor, self._dt, self._propagator],
        )
        self._o_prop_pq = depend_array(
            name="o_prop_pq",
            value=np.zeros((self.beads.nbeads, 2, 2)),
            func=self.get_o_prop_pq,
            dependencies=[
                self._o_omegak,
                self._o_nm_factor,
                self._dt,
                self._propagator,
            ],
        )

        # if the mass matrix is not the RPMD one, the MD kinetic energy can't be
        # obtained in the bead representation because the masses are all mixed up
        self._kins = depend_array(
            name="kins",
            value=np.zeros(self.nbeads, float),
            func=self.get_kins,
            dependencies=[self._pnm, self.beads._sm3, self._nm_factor],
        )
        self._kin = depend_value(
            name="kin", func=self.get_kin, dependencies=[self._kins]
        )
        self._kstress = depend_array(
            name="kstress",
            value=np.zeros((3, 3), float),
            func=self.get_kstress,
            dependencies=[self._pnm, self.beads._sm3, self._nm_factor],
        )

        # Array that holds both vspring and fspring for bosons
        self._vspring_and_fspring_B = depend_value(
            name="v_and_fs_B",
            value=[None, None],
            func=self.get_vspring_and_fspring_B,
            dependencies=[self.beads.q, self.beads.m3, self._omegan2],
        )

        # spring energy, calculated in normal modes
        self._vspring = depend_value(
            name="vspring",
            value=0.0,
            func=self.get_vspring,
            dependencies=[
                self._qnm,
                self._omegak,
                self._o_omegak,
                self.beads._m3,
                self._vspring_and_fspring_B,
            ],
        )

        # spring forces on normal modes
        self._fspringnm = depend_array(
            name="fspringnm",
            value=np.zeros((self.nbeads, 3 * self.natoms), float),
            func=self.get_fspringnm,
            dependencies=[self._qnm, self._omegak, self.beads._m3],
        )

        # spring forces on beads, transformed from normal modes
        self._fspring = depend_array(
            name="fs",
            value=np.zeros((self.nbeads, 3 * self.natoms), float),
            # func=(lambda: self.transform.nm2b(dstrip(self.fspringnm))),
            func=self.get_fspring,
            dependencies=[self._fspringnm, self._vspring_and_fspring_B],
        )

    def resolve_bosons(self):
        if not isinstance(self.bosons, tuple):
            return self.bosons

        bosons_lst, id_mode = self.bosons
        if id_mode == "index":
            bosons_array = bosons_lst.astype(int)
        elif id_mode == "label":
            for latom in bosons_lst:
                if latom not in set(self.beads.names):
                    raise ValueError("Unknown atom label %s for boson" % latom)
            bosons_array = np.asarray(
                [
                    i
                    for i in range(self.beads.natoms)
                    if (self.beads.names[i] in bosons_lst)
                ]
            )
        else:
            raise ValueError(
                "Error resolving boson identifies using unknown method %s" % id_mode
            )

        if len(bosons_array) > 0 and (
            np.min(bosons_array) < 0 or np.max(bosons_array) >= self.beads.natoms
        ):
            raise ValueError("Invalid index for boson, got %s" % str(bosons_array))

        return bosons_array

    def get_fspringnm(self):
        """Returns the spring force calculated in NM representation."""

        return -self.beads.m3 * self.omegak[:, np.newaxis] ** 2 * self.qnm

    def get_vspring(self):
        """Returns the spring energy calculated in NM representation for distinguishable particles.
        For bosons, get the first element of vspring_and_fspring_B[0]
        For a mixture of both, calculate separately and combine.
        """

        if self.nbeads == 1:
            return 0.0

        if len(self.bosons) == 0:
            sqnm = dstrip(self.qnm) * dstrip(self.beads.sm3)
            q2 = (sqnm**2).sum(axis=1)

            vspring = (self.omegak2 * q2).sum()

            for j in self.open_paths:
                vspring += (
                    self.beads.m[j]
                    * (self.o_omegak**2 - self.omegak**2)
                    * (
                        self.qnm[:, 3 * j] ** 2
                        + self.qnm[:, 3 * j + 1] ** 2
                        + self.qnm[:, 3 * j + 2] ** 2
                    )
                ).sum()

            return vspring * 0.5

        elif len(self.bosons) is self.natoms:
            return self.vspring_and_fspring_B[0]
        else:
            # Sum over only those particles who are distinguishable.
            vspring = 0.0

            notbosons = list(set(range(self.natoms)) - set(self.bosons))
            for j in notbosons:
                vspring += (
                    self.beads.m[j]
                    * self.omegak**2
                    * (
                        self.qnm[:, 3 * j] ** 2
                        + self.qnm[:, 3 * j + 1] ** 2
                        + self.qnm[:, 3 * j + 2] ** 2
                    )
                ).sum()

            return vspring * 0.5 + self.vspring_and_fspring_B[0]

    def get_omegan(self):
        """Returns the effective vibrational frequency for the interaction
        between replicas.
        """

        return (
            self.ensemble.temp * self.nbeads * units.Constants.kb / units.Constants.hbar
        )

    def get_omegan2(self):
        """Returns omegan**2."""

        return self.omegan**2

    def get_omegak(self):
        """Gets the normal mode frequencies.

        Returns:
           A list of the normal mode frequencies for the free ring polymer.
           The first element is the centroid frequency (0.0).
        """

        return self.omegan * nmtransform.nm_eva(self.nbeads)

    def get_o_omegak(self):
        """Gets the normal mode frequencies for a open path.

        Returns:
           A list of the normal mode frequencies for the free polymer.
           The first element is the centroid frequency (0.0).
        """

        return self.omegan * nmtransform.o_nm_eva(self.nbeads)

    def get_dynwk(self):
        """Gets the dynamical normal mode frequencies.

        Returns:
           A list of the scaled normal mode frequencies for the free ring polymer.
           The first element is the centroid frequency (0.0).
        """

        return self.omegak / np.sqrt(self.nm_factor)

    def get_prop_pq(self):
        """Gets the exact or Cayley-transformed normal mode propagator matrix.
        The latter allows for longer timestep (nve) and more efficient sampling (nvt).


        Note the special treatment for the centroid normal mode, which is
        propagated using the standard velocity Verlet algorithm as required.
        Note that both the normal mode positions and momenta are propagated
        using this matrix.

        Returns:
           An array of the form (nbeads, 2, 2). Each 2*2 array prop_pq[i,:,:]
           gives the exact propagator or Cayley propagator for the i-th normal mode of the
           ring polymer.
        """

        dt = self.dt
        pqk = np.zeros((self.nbeads, 2, 2), float)
        pqk[0] = np.array([[1, 0], [dt, 1]])

        # Note that the propagator uses mass-scaled momenta.
        if self.propagator == "cayley":
            for b in range(1, self.nbeads):
                sk = np.sqrt(self.nm_factor[b])
                square = (self.omegak[b] * dt / 2) ** 2
                pqk[b, 0, 0] = (1 - square) / (1 + square)
                pqk[b, 1, 1] = (1 - square) / (1 + square)
                pqk[b, 0, 1] = -(4 * square / dt * sk) / (1 + square)
                pqk[b, 1, 0] = dt / sk / (1 + square)
        else:  # exact propagator
            for b in range(1, self.nbeads):
                sk = np.sqrt(self.nm_factor[b])
                dtomegak = self.omegak[b] * dt / sk
                c = np.cos(dtomegak)
                s = np.sin(dtomegak)
                pqk[b, 0, 0] = c
                pqk[b, 1, 1] = c
                pqk[b, 0, 1] = -s * self.omegak[b] * sk
                pqk[b, 1, 0] = s / (self.omegak[b] * sk)
        return pqk

    def get_o_prop_pq(self):
        """Gets the normal mode propagator matrix for the open case.

        Note the special treatment for the centroid normal mode, which is
        propagated using the standard velocity Verlet algorithm as required.
        Note that both the normal mode positions and momenta are propagated
        using this matrix.

        Returns:
           An array of the form (nbeads, 2, 2). Each 2*2 array o_prop_pq[i,:,:]
           gives the exact propagator for the i-th normal mode of the
           ring polymer.
        """

        dt = self.dt
        pqk = np.zeros((self.nbeads, 2, 2), float)
        pqk[0] = np.array([[1, 0], [dt, 1]])

        # Note that the propagator uses mass-scaled momenta.
        if self.propagator == "cayley":
            for b in range(1, self.nbeads):
                sk = np.sqrt(self.o_nm_factor[b])
                square = (self.o_omegak[b] * dt / 2) ** 2
                pqk[b, 0, 0] = (1 - square) / (1 + square)
                pqk[b, 1, 1] = (1 - square) / (1 + square)
                pqk[b, 0, 1] = -(4 * square / dt * sk) / (1 + square)
                pqk[b, 1, 0] = dt / sk / (1 + square)
        else:  # exact propagator
            for b in range(1, self.nbeads):
                sk = np.sqrt(self.o_nm_factor[b])
                dto_omegak = self.o_omegak[b] * dt / sk
                c = np.cos(dto_omegak)
                s = np.sin(dto_omegak)
                pqk[b, 0, 0] = c
                pqk[b, 1, 1] = c
                pqk[b, 0, 1] = -s * self.o_omegak[b] * sk
                pqk[b, 1, 0] = s / (self.o_omegak[b] * sk)
        return pqk

    def get_nmm(self):
        """Returns dynamical mass factors, i.e. the scaling of normal mode
        masses that determine the path dynamics (but not statics)."""

        # also checks that the frequencies and the mode given in init are
        # consistent with the beads and ensemble

        dmf = np.ones(self.nbeads, float)
        if self.mode == "rpmd":
            if len(self.nm_freqs) > 0:
                warning("nm.frequencies will be ignored for RPMD mode.", verbosity.low)
        elif self.mode == "manual":
            if len(self.nm_freqs) != self.nbeads - 1:
                raise ValueError(
                    "Manual path mode requires (nbeads-1) frequencies, one for each internal mode of the path."
                )
            for b in range(1, self.nbeads):
                sk = self.omegak[b] / self.nm_freqs[b - 1]
                dmf[b] = sk**2
        elif self.mode == "pa-cmd":
            if len(self.nm_freqs) > 1:
                warning(
                    "Only the first element in nm.frequencies will be considered for PA-CMD mode.",
                    verbosity.low,
                )
            if len(self.nm_freqs) == 0:
                raise ValueError(
                    "PA-CMD mode requires the target frequency of all the internal modes."
                )
            for b in range(1, self.nbeads):
                sk = self.omegak[b] / self.nm_freqs[0]
                info(
                    " ".join(
                        [
                            "NM FACTOR",
                            str(b),
                            str(sk),
                            str(self.omegak[b]),
                            str(self.nm_freqs[0]),
                        ]
                    ),
                    verbosity.medium,
                )
                dmf[b] = sk**2
        elif self.mode == "wmax-cmd":
            if len(self.nm_freqs) > 2:
                warning(
                    "Only the first two element in nm.frequencies will be considered for WMAX-CMD mode.",
                    verbosity.low,
                )
            if len(self.nm_freqs) < 2:
                raise ValueError(
                    "WMAX-CMD mode requires [wmax, wtarget]. The normal modes will be scaled such that the first internal mode is at frequency wtarget and all the normal modes coincide at frequency wmax."
                )
            wmax = self.nm_freqs[0]
            wt = self.nm_freqs[1]
            for b in range(1, self.nbeads):
                sk = 1.0 / np.sqrt(
                    (wt) ** 2
                    * (1 + (wmax / self.omegak[1]) ** 2)
                    / (wmax**2 + (self.omegak[b]) ** 2)
                )
                dmf[b] = sk**2

        return dmf

    # define a function o_nm_factor so we have dynamical masses for the open case
    def get_o_nmm(self):
        """Returns dynamical mass factors, i.e. the scaling of normal mode
        masses that determine the path dynamics (but not statics)."""

        # also checks that the frequencies and the mode given in init are
        # consistent with the beads and ensemble

        dmf = np.ones(self.nbeads, float)
        if self.mode == "rpmd":
            if len(self.nm_freqs) > 0:
                warning("nm.frequencies will be ignored for RPMD mode.", verbosity.low)
        elif self.mode == "manual":
            if len(self.nm_freqs) != self.nbeads - 1:
                raise ValueError(
                    "Manual path mode requires (nbeads-1) frequencies, one for each internal mode of the path."
                )
            for b in range(1, self.nbeads):
                sk = self.o_omegak[b] / self.nm_freqs[b - 1]
                dmf[b] = sk**2
        elif self.mode == "pa-cmd":
            if len(self.nm_freqs) > 1:
                warning(
                    "Only the first element in nm.frequencies will be considered for PA-CMD mode.",
                    verbosity.low,
                )
            if len(self.nm_freqs) == 0:
                raise ValueError(
                    "PA-CMD mode requires the target frequency of all the internal modes."
                )
            for b in range(1, self.nbeads):
                sk = self.o_omegak[b] / self.nm_freqs[0]
                info(
                    " ".join(
                        [
                            "NM FACTOR",
                            str(b),
                            str(sk),
                            str(self.o_omegak[b]),
                            str(self.nm_freqs[0]),
                        ]
                    ),
                    verbosity.medium,
                )
                dmf[b] = sk**2
        elif self.mode == "wmax-cmd":
            if len(self.nm_freqs) > 2:
                warning(
                    "Only the first two element in nm.frequencies will be considered for WMAX-CMD mode.",
                    verbosity.low,
                )
            if len(self.nm_freqs) < 2:
                raise ValueError(
                    "WMAX-CMD mode requires [wmax, wtarget]. The normal modes will be scaled such that the first internal mode is at frequency wtarget and all the normal modes coincide at frequency wmax."
                )
            wmax = self.nm_freqs[0]
            wt = self.nm_freqs[1]
            for b in range(1, self.nbeads):
                sk = 1.0 / np.sqrt(
                    (wt) ** 2
                    * (1 + (wmax / self.o_omegak[1]) ** 2)
                    / (wmax**2 + (self.o_omegak[b]) ** 2)
                )
                dmf[b] = sk**2

        return dmf

    def get_dynm3(self):
        """Returns an array with the dynamical masses of individual atoms in the normal modes representation."""

        dm3 = np.zeros(self.beads.m3.shape, float)
        for b in range(self.nbeads):
            dm3[b] = self.beads.m3[b] * self.nm_factor[b]

        # dynamical masses for the open paths
        for j in self.open_paths:
            for a in range(3 * j, 3 * (j + 1)):
                for k in range(1, self.nbeads):
                    dm3[k, a] = self.beads.m3[k, a] * self.o_nm_factor[k]
        return dm3

    def get_vspring_and_fspring_B(self):
        """
        Calculates spring forces and potential, including exchange effects for the bosons present, if any.
        """
        if len(self.bosons) == 0:
            return

        masses = dstrip(self.beads.m)[self.bosons]
        if len(set(masses)) > 1:
            raise ValueError(
                "Bosons must have the same mass, found %s for bosons %s"
                % (str(masses), str(self.bosons))
            )
        boson_mass = masses[0]
        betaP = 1.0 / (self.nbeads * units.Constants.kb * self.ensemble.temp)
        # positions of only the boson atoms
        q = self.beads.q.reshape((self.nbeads, self.natoms, 3))[:, self.bosons, :]
        self.exchange = ExchangePotential(
            len(self.bosons), q, self.nbeads, boson_mass, self.omegan2, betaP
        )
        return self.exchange.get_vspring_and_fspring()

    def get_fspring(self):
        """
        Returns the spring force. Required for numerical propagation in free_babstep().
        For distinguishable particles, simply transform fnm to Cartesian coordinates.
        For bosons, get the second element of vspring_and_fspring_B
        For a mixture of both, calculate separately and combine.
        """

        if len(self.bosons) == 0:
            return self.transform.nm2b(dstrip(self.fspringnm))
        elif len(self.bosons) is self.natoms:
            return self.vspring_and_fspring_B[1].reshape((self.nbeads, 3 * self.natoms))
        else:
            f_distinguishable = self.transform.nm2b(dstrip(self.fspringnm))
            f_all = f_distinguishable.reshape((self.nbeads, self.natoms, 3))
            f_all[:, self.bosons, :] = self.vspring_and_fspring_B[1]

            return f_all.reshape((self.nbeads, 3 * self.natoms))

    def free_babstep(self):
        """
        Numerical propagator in Cartesian coordinates.
        So the propagation is done through a velocity verlet step with a time step that is
        self.nmts smaller than the one for the physical forces.
        All beads of all atoms are propagated in one step.
        Works for both distinguishable particles and bosons. Difference is in fspring.
        """

        if self.nbeads == 1:
            pass
        else:
            # Since the dynamics are done in Cartesian coordinates below (including all modes),
            # I need to revert centroid step done separately in qcstep
            self.qnm[0, :] -= (
                dstrip(self.pnm)[0, :] / dstrip(self.beads.m3)[0] * self.dt
            )

            # Free ring polymer dynamics are done with smaller time step detlat = dt/nmts
            dt = self.dt / dstrip(self.nmts)

            for j in range(0, dstrip(self.nmts)):
                self.beads.p += 0.5 * dt * self.fspring
                self.beads.q += dt * self.beads.p / dstrip(self.beads.m3)
                # The depend machinery will take care of automatically calculating
                # the forces at the updated positions.
                self.beads.p += 0.5 * dt * self.fspring

    def free_qstep(self):
        # !BH!: Should we update the comment here that now the propagator is either exact, NM or numerical, Cartesian?
        """Exact normal mode propagator for the free ring polymer.

        Note that the propagator works in mass scaled coordinates, so that the
        propagator matrix can be determined independently from the particular
        atom masses, and so the same propagator will work for all the atoms in
        the system. All the ring polymers are propagated at the same time by a
        matrix multiplication.

        Also note that the centroid coordinate is propagated in qcstep, so is
        not altered here.
        """

        if self.nbeads == 1:
            pass

        elif self.propagator == "bab":
            if len(self.open_paths) > 0:
                raise (
                    "@Normalmodes : Open path propagator not implemented for bosons. Feel free to implement it if you want to use it :) "
                )

            self.free_babstep()

        else:
            if len(self.bosons) > 0:
                raise (
                    "@Normalmodes : Bosonic forces not compatible right now with the exact or Cayley propagators."
                )

            pq = np.zeros((2, self.natoms * 3), float)
            sm = dstrip(self.beads.sm3)
            prop_pq = dstrip(self.prop_pq)
            o_prop_pq = dstrip(self.o_prop_pq)
            pnm = dstrip(self.pnm) / sm
            qnm = dstrip(self.qnm) * sm

            for k in range(1, self.nbeads):
                pq[0, :] = pnm[k]
                pq[1, :] = qnm[k]
                pq = np.dot(prop_pq[k], pq)
                qnm[k] = pq[1, :]
                pnm[k] = pq[0, :]

            for k in range(1, self.nbeads):
                pq[0, :] = pnm[k]
                pq[1, :] = qnm[k]
                qnm[k] = pq[1, :]
                pnm[k] = pq[0, :]

            # now for open paths we recover the initial conditions (that have not yet been overwritten)
            # and do open path propagation
            pq = np.zeros(2)
            for j in self.open_paths:
                for a in range(3 * j, 3 * (j + 1)):
                    for k in range(1, self.nbeads):
                        pq[0] = self.pnm[k, a] / sm[k, a]
                        pq[1] = self.qnm[k, a] * sm[k, a]
                        pq = np.dot(o_prop_pq[k], pq)
                        qnm[k, a] = pq[1]
                        pnm[k, a] = pq[0]
            self.pnm = pnm * sm
            self.qnm = qnm / sm
            # pq = np.zeros((2,self.natoms*3),float)
            # sm = dstrip(self.beads.sm3)[0]
            # prop_pq = dstrip(self.prop_pq)
            # for k in range(1,self.nbeads):
            #   pq[0,:] = dstrip(self.pnm)[k]/sm
            #   pq[1,:] = dstrip(self.qnm)[k]*sm
            #   pq = np.dot(prop_pq[k],pq)
            #   self.qnm[k] = pq[1,:]/sm
            #   self.pnm[k] = pq[0,:]*sm

    def get_kins(self):
        """Gets the MD kinetic energy for all the normal modes.

        Returns:
           A list of the kinetic energy for each NM.

        """
        # include the partially adiabatic CMD mass scaling
        pnm = dstrip(self.pnm) / dstrip(self.beads.sm3)
        kmd = 0.5 * (pnm**2).sum(axis=1) / dstrip(self.nm_factor)

        return kmd

    def get_kin(self):
        """Gets the total MD kinetic energy.

        Note that this does not correspond to the quantum kinetic energy estimate
        for the system.

        Returns:
           The sum of the kinetic energy of each NM in the path.
        """

        return self.kins.sum()

    def get_kstress(self):
        """Calculates the total MD kinetic stress tensor.

        Note that this does not correspond to the quantum kinetic stress tensor
        estimate for the system.

        Returns:
           The sum of the MD kinetic stress tensor contributions from each NM.
        """

        kmd = np.zeros((3, 3), float)
        sm = dstrip(self.beads.sm3[0])
        pnm = dstrip(self.pnm)
        nmf = dstrip(self.nm_factor)

        for b in range(self.nbeads):
            sp = pnm[b] / sm  # mass-scaled momentum of b-th NM

            for i in range(3):
                for j in range(3):
                    # computes the outer product of the p of various normal modes
                    # singling out Cartesian components to build the tensor
                    # also takes care of the possibility of having non-RPMD masses
                    kmd[i, j] += (
                        np.dot(sp[i : 3 * self.natoms : 3], sp[j : 3 * self.natoms : 3])
                        / nmf[b]
                    )

        return kmd


dproperties(
    NormalModes,
    [
        "nmts",
        "dt",
        "mode",
        "transform_method",
        "propagator",
        "nm_freqs",
        "qnm",
        "pnm",
        "fnm",
        "omegan",
        "omegan2",
        "omegak",
        "omegak2",
        "o_omegak",
        "nm_factor",
        "o_nm_factor",
        "dynm3",
        "dynomegak",
        "prop_pq",
        "o_prop_pq",
        "kins",
        "kin",
        "kstress",
        "vspring",
        "vspring_and_fspring_B",
        "fspring",
        "fspringnm",
    ],
)<|MERGE_RESOLUTION|>--- conflicted
+++ resolved
@@ -105,22 +105,9 @@
         if open_paths is None:
             open_paths = []
         self.open_paths = np.asarray(open_paths, int)
-<<<<<<< HEAD
         if bosons is None:
             bosons = np.zeros(0, int)
         self.bosons = bosons
-        dself = dd(self)
-        dself.nmts = depend_value(name="nmts", value=nmts)
-        dself.dt = depend_value(name="dt", value=dt)
-        dself.mode = depend_value(name="mode", value=mode)
-        dself.transform_method = depend_value(
-            name="transform_method", value=transform_method
-        )
-        dself.propagator = depend_value(name="propagator", value=propagator)
-        dself.nm_freqs = depend_array(name="nm_freqs", value=np.asarray(freqs, float))
-        dself.exchange = depend_value(name="exchange", value=None)
-=======
-        self.bosons = np.asarray(bosons, int)
         self._nmts = depend_value(name="nmts", value=nmts)
         self._dt = depend_value(name="dt", value=dt)
         self._mode = depend_value(name="mode", value=mode)
@@ -129,7 +116,7 @@
         )
         self._propagator = depend_value(name="propagator", value=propagator)
         self._nm_freqs = depend_array(name="nm_freqs", value=np.asarray(freqs, float))
->>>>>>> 43174923
+        self.exchange = depend_value(name="exchange", value=None)
 
     def copy(self, freqs=None):
         """Creates a new beads object from the original.
