"""Contains the classes that deal with the normal mode representation.

Deals with the normal mode transformation, including the complications
introduced by PA-CMD when the bead masses are rescaled. Also deals with
the change in the dynamics introduced by this mass-scaling, and has its
own functions to calculate the kinetic energy, and the exact propagator
in the normal mode representation under the ring polymer Hamiltonian.
"""

# This file is part of i-PI.
# i-PI Copyright (C) 2014-2015 i-PI developers
# See the "licenses" directory for full license information.


import numpy as np

from ipi.utils.depend import *
from ipi.utils import units
from ipi.utils import nmtransform
from ipi.utils.messages import verbosity, warning, info
from ipi.utils.exchange import *

__all__ = ["NormalModes"]


class NormalModes:

    """Handles the path normal modes.

    Normal-modes transformation, determination of path frequencies,
    dynamical mass matrix change, etc.

    Attributes:
       natoms: The number of atoms.
       nbeads: The number of beads.
       beads: The beads object for which the normal mode transformation should
          be done.
       ensemble: The ensemble object, specifying the temperature to hold the
          system to.
       motion: The motion object that will need normal-mode transformation and propagator
       transform: A nm_trans object that contains the functions that are
          required for the normal mode transformation.


    Depend objects:
       mode: A string specifying how the bead masses are chosen.
       transform_method: A string specifying how to do the normal mode
          transformation.
       nm_freqs: An array that specifies how the normal mode frequencies
          of the ring polymers are to be calculated, and thus how the
          bead masses should be chosen.
       qnm: The bead positions in the normal mode representation. Depends on
          beads.q.
       pnm: The bead momenta in the normal mode representation. Depends on
          beads.p.
       omegan: The effective vibrational frequency for the interaction
          between the replicas. Depends on the simulation temperature.
       omegan2: omegan**2.
       omegak: The normal mode frequencies for the free ring polymer.
          Depends on omegan.
       prop_pq: An array holding the exact normal mode propagator for the
          free ring polymer, using mass scaled coordinates.
          See J. Chem. Phys. 133, 124101 (2010). Depends on the bead masses
          and the timestep.
       nm_factor: An array of dynamical mass factors associated with each of
          the normal modes. Depends on nm_freqs and mode.
       dynm3: An array that gives the dynamical masses of individual atoms in the
          normal modes representation. Depends on nm_factor and beads.m3.
       dynomegak: The scaled vibrational frequencies. Depends on nm_factor and
          omegak.
       kins: A list of the kinetic energy for each normal mode, as
          calculated in the normal mode representation, using the
          dynamical mass factors. Depends on beads.sm3, beads.p and nm_factor.
       kin: The total kinetic energy, as calculated in the normal mode
          representation, using the dynamical mass factors.
       kstress: The kinetic stress tensor, as calculated in the normal mode
          representation, using the dynamical mass factors. Depends on
          beads.sm3, beads.p and nm_factor.
    """

    def __init__(
        self,
        mode="rpmd",
        transform_method="fft",
        propagator="exact",
        freqs=None,
        open_paths=None,
        bosons=None,
        dt=1.0,
        nmts=1,
    ):
        """Initializes NormalModes.

        Sets the options for the normal mode transform.

        Args:
           mode: A string specifying how to calculate the bead masses.
           transform_method: A string specifying how to do the normal mode
              transformation.
           freqs: A list of data used to calculate the dynamical mass factors.
        """

        if freqs is None:
            freqs = []
        if open_paths is None:
            open_paths = []
        self.open_paths = np.asarray(open_paths, int)
        if bosons is None:
            bosons = np.zeros(0, int)
        self.bosons = bosons
        self._nmts = depend_value(name="nmts", value=nmts)
        self._dt = depend_value(name="dt", value=dt)
        self._mode = depend_value(name="mode", value=mode)
        self._transform_method = depend_value(
            name="transform_method", value=transform_method
        )
        self._propagator = depend_value(name="propagator", value=propagator)
        self._nm_freqs = depend_array(name="nm_freqs", value=np.asarray(freqs, float))
        # TODO: should this be depend? Using mostly to store current values for the properties
        self.exchange = None

    def copy(self, freqs=None):
        """Creates a new beads object from the original.

        Returns:
           A Beads object with the same q, p, m and names arrays as the original.
        """

        if freqs is None:
            freqs = self.nm_freqs.copy()

        newnm = NormalModes(
            self.mode,
            self.transform_method,
            self.propagator,
            freqs,
            self.open_paths,
            self.bosons,
            self.dt,
            self.nmts,
        )
        return newnm

    def bind(self, ensemble, motion, beads=None, forces=None):
        """Initializes the normal modes object and binds to beads and ensemble.

        Do all the work down here as we need a full-formed necklace and ensemble
        to know how this should be done.

        Args:
           beads: A beads object to be bound.
           ensemble: An ensemble object to be bound.
        """

        self.ensemble = ensemble
        self.motion = motion
        if beads is None:
            self.beads = motion.beads
        else:
            self.beads = beads

        self.forces = forces
        self.nbeads = beads.nbeads
        self.natoms = beads.natoms

        self.bosons = self.resolve_bosons()
        self.exchange = None

        # if ( (len(self.bosons) > 0) and (len(self.bosons) < self.natoms) ):
        # raise(IOError("@NormalModes : Currently, only full bosonic/distinguishable simulations are allowed"))
        if len(self.bosons) > self.natoms:
            raise IOError

        # stores a reference to the bound beads and ensemble objects
        self.ensemble = ensemble
        dpipe(motion._dt, self._dt)

        # sets up what's necessary to perform nm transformation.
        if self.nbeads == 1:  # classical trajectory! don't waste time doing anything!
            self.transform = nmtransform.nm_noop(nbeads=self.nbeads)
        elif self.transform_method == "fft":
            self.transform = nmtransform.nm_fft(
                nbeads=self.nbeads, natoms=self.natoms, open_paths=self.open_paths
            )
        elif self.transform_method == "matrix":
            self.transform = nmtransform.nm_trans(
                nbeads=self.nbeads, open_paths=self.open_paths
            )

        # creates arrays to store normal modes representation of the path.
        # must do a lot of piping to create "ex post" a synchronization between the beads and the nm
        sync_q = synchronizer()
        sync_p = synchronizer()
        self._qnm = depend_array(
            name="qnm",
            value=np.zeros((self.nbeads, 3 * self.natoms), float),
            func={"q": (lambda: self.transform.b2nm(dstrip(self.beads.q)))},
            synchro=sync_q,
        )
        self._pnm = depend_array(
            name="pnm",
            value=np.zeros((self.nbeads, 3 * self.natoms), float),
            func={"p": (lambda: self.transform.b2nm(dstrip(self.beads.p)))},
            synchro=sync_p,
        )

        # must overwrite the functions
        self.beads._q._func = {"qnm": (lambda: self.transform.nm2b(dstrip(self.qnm)))}
        self.beads._p._func = {"pnm": (lambda: self.transform.nm2b(dstrip(self.pnm)))}
        self.beads._q.add_synchro(sync_q)
        self.beads._p.add_synchro(sync_p)

        # also within the "atomic" interface to beads
        for b in range(self.nbeads):
            self.beads._blist[b]._q._func = {
                "qnm": (lambda: self.transform.nm2b(dstrip(self.qnm)))
            }
            self.beads._blist[b]._p._func = {
                "pnm": (lambda: self.transform.nm2b(dstrip(self.pnm)))
            }
            self.beads._blist[b]._q.add_synchro(sync_q)
            self.beads._blist[b]._p.add_synchro(sync_p)

        # finally, we mark the beads as those containing the set positions
        self.beads._q.update_man()
        self.beads._p.update_man()

        # forces can be converted in nm representation, but here it makes no sense to set up a sync mechanism,
        # as they always get computed in the bead rep
        if self.forces is not None:
            self._fnm = depend_array(
                name="fnm",
                value=np.zeros((self.nbeads, 3 * self.natoms), float),
                func=(lambda: self.transform.b2nm(dstrip(self.forces.f))),
                dependencies=[self.forces._f],
            )
        else:  # have a fall-back plan when we don't want to initialize a force mechanism, e.g. for ring-polymer initialization
            self._fnm = depend_array(
                name="fnm",
                value=np.zeros((self.nbeads, 3 * self.natoms), float),
                func=(
                    lambda: depraise(
                        ValueError(
                            "Cannot access NM forces when initializing the NM object without providing a force reference!"
                        )
                    )
                ),
                dependencies=[],
            )

        # create path-frequencies related properties
        self._omegan = depend_value(
            name="omegan", func=self.get_omegan, dependencies=[self.ensemble._temp]
        )
        self._omegan2 = depend_value(
            name="omegan2", func=self.get_omegan2, dependencies=[self._omegan]
        )
        self._omegak = depend_array(
            name="omegak",
            value=np.zeros(self.beads.nbeads, float),
            func=self.get_omegak,
            dependencies=[self._omegan],
        )
        self._omegak2 = depend_array(
            name="omegak2",
            value=np.zeros(self.beads.nbeads, float),
            func=(lambda: self.omegak**2),
            dependencies=[self._omegak],
        )

        # Add o_omegak to calculate the freq in the case of open path
        self._o_omegak = depend_array(
            name="o_omegak",
            value=np.zeros(self.beads.nbeads, float),
            func=self.get_o_omegak,
            dependencies=[self._omegan],
        )

        # sets up "dynamical" masses -- mass-scalings to give the correct RPMD/CMD dynamics
        self._nm_factor = depend_array(
            name="nm_factor",
            value=np.zeros(self.nbeads, float),
            func=self.get_nmm,
            dependencies=[self._nm_freqs, self._mode],
        )
        # add o_nm_factor for the dynamical mass in the case of open paths
        self._o_nm_factor = depend_array(
            name="nmm",
            value=np.zeros(self.nbeads, float),
            func=self.get_o_nmm,
            dependencies=[self._nm_freqs, self._mode],
        )
        self._dynm3 = depend_array(
            name="dynm3",
            value=np.zeros((self.nbeads, 3 * self.natoms), float),
            func=self.get_dynm3,
            dependencies=[self._nm_factor, self.beads._m3],
        )
        self._dynomegak = depend_array(
            name="dynomegak",
            value=np.zeros(self.nbeads, float),
            func=self.get_dynwk,
            dependencies=[self._nm_factor, self._omegak],
        )

        self._dt = depend_value(name="dt", value=1.0)
        dpipe(self.motion._dt, self._dt)
        self._prop_pq = depend_array(
            name="prop_pq",
            value=np.zeros((self.beads.nbeads, 2, 2)),
            func=self.get_prop_pq,
            dependencies=[self._omegak, self._nm_factor, self._dt, self._propagator],
        )
        self._o_prop_pq = depend_array(
            name="o_prop_pq",
            value=np.zeros((self.beads.nbeads, 2, 2)),
            func=self.get_o_prop_pq,
            dependencies=[
                self._o_omegak,
                self._o_nm_factor,
                self._dt,
                self._propagator,
            ],
        )

        # if the mass matrix is not the RPMD one, the MD kinetic energy can't be
        # obtained in the bead representation because the masses are all mixed up
        self._kins = depend_array(
            name="kins",
            value=np.zeros(self.nbeads, float),
            func=self.get_kins,
            dependencies=[self._pnm, self.beads._sm3, self._nm_factor],
        )
        self._kin = depend_value(
            name="kin", func=self.get_kin, dependencies=[self._kins]
        )
        self._kstress = depend_array(
            name="kstress",
            value=np.zeros((3, 3), float),
            func=self.get_kstress,
            dependencies=[self._pnm, self.beads._sm3, self._nm_factor],
        )

        # Array that holds both vspring and fspring for bosons
        self._vspring_and_fspring_B = depend_value(
            name="v_and_fs_B",
            value=[None, None],
            func=self.get_vspring_and_fspring_B,
            dependencies=[self.beads.q, self.beads.m3, self._omegan2],
        )

        # spring energy, calculated in normal modes
        self._vspring = depend_value(
            name="vspring",
            value=0.0,
            func=self.get_vspring,
            dependencies=[
                self._qnm,
                self._omegak,
                self._o_omegak,
                self.beads._m3,
                self._vspring_and_fspring_B,
            ],
        )

        # spring forces on normal modes
        self._fspringnm = depend_array(
            name="fspringnm",
            value=np.zeros((self.nbeads, 3 * self.natoms), float),
            func=self.get_fspringnm,
            dependencies=[self._qnm, self._omegak, self.beads._m3],
        )

        # spring forces on beads, transformed from normal modes
        self._fspring = depend_array(
            name="fs",
            value=np.zeros((self.nbeads, 3 * self.natoms), float),
            # func=(lambda: self.transform.nm2b(dstrip(self.fspringnm))),
            func=self.get_fspring,
            dependencies=[self._fspringnm, self._vspring_and_fspring_B],
        )

    def resolve_bosons(self):
        if not isinstance(self.bosons, tuple):
            return self.bosons

        bosons_lst, id_mode = self.bosons
        if id_mode == "index":
            bosons_array = bosons_lst.astype(int)
        elif id_mode == "label":
            for latom in bosons_lst:
                if latom not in set(self.beads.names):
                    raise ValueError("Unknown atom label %s for boson" % latom)
            bosons_array = np.asarray(
                [
                    i
                    for i in range(self.beads.natoms)
                    if (self.beads.names[i] in bosons_lst)
                ]
            )
        else:
            raise ValueError(
                "Error resolving boson identifies using unknown method %s" % id_mode
            )

        if len(bosons_array) > 0 and (
            np.min(bosons_array) < 0 or np.max(bosons_array) >= self.beads.natoms
        ):
            raise ValueError("Invalid index for boson, got %s" % str(bosons_array))

        return bosons_array

    def get_fspringnm(self):
        """Returns the spring force calculated in NM representation."""

        return -self.beads.m3 * self.omegak[:, np.newaxis] ** 2 * self.qnm

    def get_vspring(self):
        """Returns the spring energy calculated in NM representation for distinguishable particles.
        For bosons, get the first element of vspring_and_fspring_B[0]
        For a mixture of both, calculate separately and combine.
        """

        if self.nbeads == 1:
            return 0.0

        if len(self.bosons) == 0:
            sqnm = dstrip(self.qnm) * dstrip(self.beads.sm3)
            q2 = (sqnm**2).sum(axis=1)

            vspring = (self.omegak2 * q2).sum()

            for j in self.open_paths:
                vspring += (
                    self.beads.m[j]
                    * (self.o_omegak**2 - self.omegak**2)
                    * (
                        self.qnm[:, 3 * j] ** 2
                        + self.qnm[:, 3 * j + 1] ** 2
                        + self.qnm[:, 3 * j + 2] ** 2
                    )
                ).sum()

            return vspring * 0.5

        elif len(self.bosons) is self.natoms:
            return self.vspring_and_fspring_B[0]
        else:
            # Sum over only those particles who are distinguishable.
            vspring = 0.0

            notbosons = list(set(range(self.natoms)) - set(self.bosons))
            for j in notbosons:
                vspring += (
                    self.beads.m[j]
                    * self.omegak**2
                    * (
                        self.qnm[:, 3 * j] ** 2
                        + self.qnm[:, 3 * j + 1] ** 2
                        + self.qnm[:, 3 * j + 2] ** 2
                    )
                ).sum()

            return vspring * 0.5 + self.vspring_and_fspring_B[0]

    def get_omegan(self):
        """Returns the effective vibrational frequency for the interaction
        between replicas.
        """

        return (
            self.ensemble.temp * self.nbeads * units.Constants.kb / units.Constants.hbar
        )

    def get_omegan2(self):
        """Returns omegan**2."""

        return self.omegan**2

    def get_omegak(self):
        """Gets the normal mode frequencies.

        Returns:
           A list of the normal mode frequencies for the free ring polymer.
           The first element is the centroid frequency (0.0).
        """

        return self.omegan * nmtransform.nm_eva(self.nbeads)

    def get_o_omegak(self):
        """Gets the normal mode frequencies for a open path.

        Returns:
           A list of the normal mode frequencies for the free polymer.
           The first element is the centroid frequency (0.0).
        """

        return self.omegan * nmtransform.o_nm_eva(self.nbeads)

    def get_dynwk(self):
        """Gets the dynamical normal mode frequencies.

        Returns:
           A list of the scaled normal mode frequencies for the free ring polymer.
           The first element is the centroid frequency (0.0).
        """

        return self.omegak / np.sqrt(self.nm_factor)

    def get_prop_pq(self):
        """Gets the exact or Cayley-transformed normal mode propagator matrix.
        The latter allows for longer timestep (nve) and more efficient sampling (nvt).


        Note the special treatment for the centroid normal mode, which is
        propagated using the standard velocity Verlet algorithm as required.
        Note that both the normal mode positions and momenta are propagated
        using this matrix.

        Returns:
           An array of the form (nbeads, 2, 2). Each 2*2 array prop_pq[i,:,:]
           gives the exact propagator or Cayley propagator for the i-th normal mode of the
           ring polymer.
        """

        dt = self.dt
        pqk = np.zeros((self.nbeads, 2, 2), float)
        pqk[0] = np.array([[1, 0], [dt, 1]])

        # Note that the propagator uses mass-scaled momenta.
        if self.propagator == "cayley":
            for b in range(1, self.nbeads):
                sk = np.sqrt(self.nm_factor[b])
                square = (self.omegak[b] * dt / 2) ** 2
                pqk[b, 0, 0] = (1 - square) / (1 + square)
                pqk[b, 1, 1] = (1 - square) / (1 + square)
                pqk[b, 0, 1] = -(4 * square / dt * sk) / (1 + square)
                pqk[b, 1, 0] = dt / sk / (1 + square)
        else:  # exact propagator
            for b in range(1, self.nbeads):
                sk = np.sqrt(self.nm_factor[b])
                dtomegak = self.omegak[b] * dt / sk
                c = np.cos(dtomegak)
                s = np.sin(dtomegak)
                pqk[b, 0, 0] = c
                pqk[b, 1, 1] = c
                pqk[b, 0, 1] = -s * self.omegak[b] * sk
                pqk[b, 1, 0] = s / (self.omegak[b] * sk)
        return pqk

    def get_o_prop_pq(self):
        """Gets the normal mode propagator matrix for the open case.

        Note the special treatment for the centroid normal mode, which is
        propagated using the standard velocity Verlet algorithm as required.
        Note that both the normal mode positions and momenta are propagated
        using this matrix.

        Returns:
           An array of the form (nbeads, 2, 2). Each 2*2 array o_prop_pq[i,:,:]
           gives the exact propagator for the i-th normal mode of the
           ring polymer.
        """

        dt = self.dt
        pqk = np.zeros((self.nbeads, 2, 2), float)
        pqk[0] = np.array([[1, 0], [dt, 1]])

        # Note that the propagator uses mass-scaled momenta.
        if self.propagator == "cayley":
            for b in range(1, self.nbeads):
                sk = np.sqrt(self.o_nm_factor[b])
                square = (self.o_omegak[b] * dt / 2) ** 2
                pqk[b, 0, 0] = (1 - square) / (1 + square)
                pqk[b, 1, 1] = (1 - square) / (1 + square)
                pqk[b, 0, 1] = -(4 * square / dt * sk) / (1 + square)
                pqk[b, 1, 0] = dt / sk / (1 + square)
        else:  # exact propagator
            for b in range(1, self.nbeads):
                sk = np.sqrt(self.o_nm_factor[b])
                dto_omegak = self.o_omegak[b] * dt / sk
                c = np.cos(dto_omegak)
                s = np.sin(dto_omegak)
                pqk[b, 0, 0] = c
                pqk[b, 1, 1] = c
                pqk[b, 0, 1] = -s * self.o_omegak[b] * sk
                pqk[b, 1, 0] = s / (self.o_omegak[b] * sk)
        return pqk

    def get_nmm(self):
        """Returns dynamical mass factors, i.e. the scaling of normal mode
        masses that determine the path dynamics (but not statics)."""

        # also checks that the frequencies and the mode given in init are
        # consistent with the beads and ensemble

        dmf = np.ones(self.nbeads, float)
        if self.mode == "rpmd":
            if len(self.nm_freqs) > 0:
                warning("nm.frequencies will be ignored for RPMD mode.", verbosity.low)
        elif self.mode == "manual":
            if len(self.nm_freqs) != self.nbeads - 1:
                raise ValueError(
                    "Manual path mode requires (nbeads-1) frequencies, one for each internal mode of the path."
                )
            for b in range(1, self.nbeads):
                sk = self.omegak[b] / self.nm_freqs[b - 1]
                dmf[b] = sk**2
        elif self.mode == "pa-cmd":
            if len(self.nm_freqs) > 1:
                warning(
                    "Only the first element in nm.frequencies will be considered for PA-CMD mode.",
                    verbosity.low,
                )
            if len(self.nm_freqs) == 0:
                raise ValueError(
                    "PA-CMD mode requires the target frequency of all the internal modes."
                )
            for b in range(1, self.nbeads):
                sk = self.omegak[b] / self.nm_freqs[0]
                info(
                    " ".join(
                        [
                            "NM FACTOR",
                            str(b),
                            str(sk),
                            str(self.omegak[b]),
                            str(self.nm_freqs[0]),
                        ]
                    ),
                    verbosity.medium,
                )
                dmf[b] = sk**2
        elif self.mode == "wmax-cmd":
            if len(self.nm_freqs) > 2:
                warning(
                    "Only the first two element in nm.frequencies will be considered for WMAX-CMD mode.",
                    verbosity.low,
                )
            if len(self.nm_freqs) < 2:
                raise ValueError(
                    "WMAX-CMD mode requires [wmax, wtarget]. The normal modes will be scaled such that the first internal mode is at frequency wtarget and all the normal modes coincide at frequency wmax."
                )
            wmax = self.nm_freqs[0]
            wt = self.nm_freqs[1]
            for b in range(1, self.nbeads):
                sk = 1.0 / np.sqrt(
                    (wt) ** 2
                    * (1 + (wmax / self.omegak[1]) ** 2)
                    / (wmax**2 + (self.omegak[b]) ** 2)
                )
                dmf[b] = sk**2

        return dmf

    # define a function o_nm_factor so we have dynamical masses for the open case
    def get_o_nmm(self):
        """Returns dynamical mass factors, i.e. the scaling of normal mode
        masses that determine the path dynamics (but not statics)."""

        # also checks that the frequencies and the mode given in init are
        # consistent with the beads and ensemble

        dmf = np.ones(self.nbeads, float)
        if self.mode == "rpmd":
            if len(self.nm_freqs) > 0:
                warning("nm.frequencies will be ignored for RPMD mode.", verbosity.low)
        elif self.mode == "manual":
            if len(self.nm_freqs) != self.nbeads - 1:
                raise ValueError(
                    "Manual path mode requires (nbeads-1) frequencies, one for each internal mode of the path."
                )
            for b in range(1, self.nbeads):
                sk = self.o_omegak[b] / self.nm_freqs[b - 1]
                dmf[b] = sk**2
        elif self.mode == "pa-cmd":
            if len(self.nm_freqs) > 1:
                warning(
                    "Only the first element in nm.frequencies will be considered for PA-CMD mode.",
                    verbosity.low,
                )
            if len(self.nm_freqs) == 0:
                raise ValueError(
                    "PA-CMD mode requires the target frequency of all the internal modes."
                )
            for b in range(1, self.nbeads):
                sk = self.o_omegak[b] / self.nm_freqs[0]
                info(
                    " ".join(
                        [
                            "NM FACTOR",
                            str(b),
                            str(sk),
                            str(self.o_omegak[b]),
                            str(self.nm_freqs[0]),
                        ]
                    ),
                    verbosity.medium,
                )
                dmf[b] = sk**2
        elif self.mode == "wmax-cmd":
            if len(self.nm_freqs) > 2:
                warning(
                    "Only the first two element in nm.frequencies will be considered for WMAX-CMD mode.",
                    verbosity.low,
                )
            if len(self.nm_freqs) < 2:
                raise ValueError(
                    "WMAX-CMD mode requires [wmax, wtarget]. The normal modes will be scaled such that the first internal mode is at frequency wtarget and all the normal modes coincide at frequency wmax."
                )
            wmax = self.nm_freqs[0]
            wt = self.nm_freqs[1]
            for b in range(1, self.nbeads):
                sk = 1.0 / np.sqrt(
                    (wt) ** 2
                    * (1 + (wmax / self.o_omegak[1]) ** 2)
                    / (wmax**2 + (self.o_omegak[b]) ** 2)
                )
                dmf[b] = sk**2

        return dmf

    def get_dynm3(self):
        """Returns an array with the dynamical masses of individual atoms in the normal modes representation."""

        dm3 = np.zeros(self.beads.m3.shape, float)
        for b in range(self.nbeads):
            dm3[b] = self.beads.m3[b] * self.nm_factor[b]

        # dynamical masses for the open paths
        for j in self.open_paths:
            for a in range(3 * j, 3 * (j + 1)):
                for k in range(1, self.nbeads):
                    dm3[k, a] = self.beads.m3[k, a] * self.o_nm_factor[k]
        return dm3

    def get_vspring_and_fspring_B(self):
        """
        Calculates spring forces and potential, including exchange effects for the bosons present, if any.
        """
        if len(self.bosons) == 0:
            return

        masses = dstrip(self.beads.m)[self.bosons]
        if len(set(masses)) > 1:
            raise ValueError(
                "Bosons must have the same mass, found %s for bosons %s"
                % (str(masses), str(self.bosons))
            )
        boson_mass = masses[0]
        betaP = 1.0 / (self.nbeads * units.Constants.kb * self.ensemble.temp)
        # positions of only the boson atoms
        q = dstrip(self.beads.q).reshape((self.nbeads, self.natoms, 3))[
            :, self.bosons, :
        ]
        self.exchange = ExchangePotential(
<<<<<<< HEAD
            len(self.bosons), q, self.nbeads, boson_mass, self.omegan2, betaP, self.ensemble.cell
=======
            len(self.bosons), q, self.nbeads, boson_mass, dstrip(self.omegan2), betaP
>>>>>>> 7746fc6b
        )
        return self.exchange.get_vspring_and_fspring()

    def get_fspring(self):
        """
        Returns the spring force. Required for numerical propagation in free_babstep().
        For distinguishable particles, simply transform fnm to Cartesian coordinates.
        For bosons, get the second element of vspring_and_fspring_B
        For a mixture of both, calculate separately and combine.
        """

        if len(self.bosons) == 0:
            return self.transform.nm2b(dstrip(self.fspringnm))
        elif len(self.bosons) is self.natoms:
            return self.vspring_and_fspring_B[1].reshape((self.nbeads, 3 * self.natoms))
        else:
            f_distinguishable = self.transform.nm2b(dstrip(self.fspringnm))
            f_all = f_distinguishable.reshape((self.nbeads, self.natoms, 3))
            f_all[:, self.bosons, :] = self.vspring_and_fspring_B[1]

            return f_all.reshape((self.nbeads, 3 * self.natoms))

    def free_babstep(self):
        """
        Numerical propagator in Cartesian coordinates.
        So the propagation is done through a velocity verlet step with a time step that is
        self.nmts smaller than the one for the physical forces.
        All beads of all atoms are propagated in one step.
        Works for both distinguishable particles and bosons. Difference is in fspring.
        """

        if self.nbeads == 1:
            pass
        else:
            # Since the dynamics are done in Cartesian coordinates below (including all modes),
            # I need to revert centroid step done separately in qcstep
            self.qnm[0, :] -= (
                dstrip(self.pnm)[0, :] / dstrip(self.beads.m3)[0] * self.dt
            )

            # Free ring polymer dynamics are done with smaller time step detlat = dt/nmts
            dt = self.dt / dstrip(self.nmts)

            for j in range(0, dstrip(self.nmts)):
                self.beads.p += 0.5 * dt * self.fspring
                self.beads.q += dt * self.beads.p / dstrip(self.beads.m3)
                # The depend machinery will take care of automatically calculating
                # the forces at the updated positions.
                self.beads.p += 0.5 * dt * self.fspring

    def free_qstep(self):
        # !BH!: Should we update the comment here that now the propagator is either exact, NM or numerical, Cartesian?
        """Exact normal mode propagator for the free ring polymer.

        Note that the propagator works in mass scaled coordinates, so that the
        propagator matrix can be determined independently from the particular
        atom masses, and so the same propagator will work for all the atoms in
        the system. All the ring polymers are propagated at the same time by a
        matrix multiplication.

        Also note that the centroid coordinate is propagated in qcstep, so is
        not altered here.
        """

        if self.nbeads == 1:
            pass

        elif self.propagator == "bab":
            if len(self.open_paths) > 0:
                raise (
                    "@Normalmodes : Open path propagator not implemented for bosons. Feel free to implement it if you want to use it :) "
                )

            self.free_babstep()

        else:
            if len(self.bosons) > 0:
                raise (
                    "@Normalmodes : Bosonic forces not compatible right now with the exact or Cayley propagators."
                )

            pq = np.zeros((2, self.natoms * 3), float)
            sm = dstrip(self.beads.sm3)
            prop_pq = dstrip(self.prop_pq)
            o_prop_pq = dstrip(self.o_prop_pq)
            pnm = dstrip(self.pnm) / sm
            qnm = dstrip(self.qnm) * sm

            for k in range(1, self.nbeads):
                pq[0, :] = pnm[k]
                pq[1, :] = qnm[k]
                pq = np.dot(prop_pq[k], pq)
                qnm[k] = pq[1, :]
                pnm[k] = pq[0, :]

            for k in range(1, self.nbeads):
                pq[0, :] = pnm[k]
                pq[1, :] = qnm[k]
                qnm[k] = pq[1, :]
                pnm[k] = pq[0, :]

            # now for open paths we recover the initial conditions (that have not yet been overwritten)
            # and do open path propagation
            pq = np.zeros(2)
            for j in self.open_paths:
                for a in range(3 * j, 3 * (j + 1)):
                    for k in range(1, self.nbeads):
                        pq[0] = self.pnm[k, a] / sm[k, a]
                        pq[1] = self.qnm[k, a] * sm[k, a]
                        pq = np.dot(o_prop_pq[k], pq)
                        qnm[k, a] = pq[1]
                        pnm[k, a] = pq[0]
            self.pnm = pnm * sm
            self.qnm = qnm / sm
            # pq = np.zeros((2,self.natoms*3),float)
            # sm = dstrip(self.beads.sm3)[0]
            # prop_pq = dstrip(self.prop_pq)
            # for k in range(1,self.nbeads):
            #   pq[0,:] = dstrip(self.pnm)[k]/sm
            #   pq[1,:] = dstrip(self.qnm)[k]*sm
            #   pq = np.dot(prop_pq[k],pq)
            #   self.qnm[k] = pq[1,:]/sm
            #   self.pnm[k] = pq[0,:]*sm

    def get_kins(self):
        """Gets the MD kinetic energy for all the normal modes.

        Returns:
           A list of the kinetic energy for each NM.

        """
        # include the partially adiabatic CMD mass scaling
        pnm = dstrip(self.pnm) / dstrip(self.beads.sm3)
        kmd = 0.5 * (pnm**2).sum(axis=1) / dstrip(self.nm_factor)

        return kmd

    def get_kin(self):
        """Gets the total MD kinetic energy.

        Note that this does not correspond to the quantum kinetic energy estimate
        for the system.

        Returns:
           The sum of the kinetic energy of each NM in the path.
        """

        return self.kins.sum()

    def get_kstress(self):
        """Calculates the total MD kinetic stress tensor.

        Note that this does not correspond to the quantum kinetic stress tensor
        estimate for the system.

        Returns:
           The sum of the MD kinetic stress tensor contributions from each NM.
        """

        kmd = np.zeros((3, 3), float)
        sm = dstrip(self.beads.sm3[0])
        pnm = dstrip(self.pnm)
        nmf = dstrip(self.nm_factor)

        for b in range(self.nbeads):
            sp = pnm[b] / sm  # mass-scaled momentum of b-th NM

            for i in range(3):
                for j in range(3):
                    # computes the outer product of the p of various normal modes
                    # singling out Cartesian components to build the tensor
                    # also takes care of the possibility of having non-RPMD masses
                    kmd[i, j] += (
                        np.dot(sp[i : 3 * self.natoms : 3], sp[j : 3 * self.natoms : 3])
                        / nmf[b]
                    )

        return kmd


dproperties(
    NormalModes,
    [
        "nmts",
        "dt",
        "mode",
        "transform_method",
        "propagator",
        "nm_freqs",
        "qnm",
        "pnm",
        "fnm",
        "omegan",
        "omegan2",
        "omegak",
        "omegak2",
        "o_omegak",
        "nm_factor",
        "o_nm_factor",
        "dynm3",
        "dynomegak",
        "prop_pq",
        "o_prop_pq",
        "kins",
        "kin",
        "kstress",
        "vspring",
        "vspring_and_fspring_B",
        "fspring",
        "fspringnm",
    ],
)<|MERGE_RESOLUTION|>--- conflicted
+++ resolved
@@ -754,11 +754,7 @@
             :, self.bosons, :
         ]
         self.exchange = ExchangePotential(
-<<<<<<< HEAD
             len(self.bosons), q, self.nbeads, boson_mass, self.omegan2, betaP, self.ensemble.cell
-=======
-            len(self.bosons), q, self.nbeads, boson_mass, dstrip(self.omegan2), betaP
->>>>>>> 7746fc6b
         )
         return self.exchange.get_vspring_and_fspring()
 
