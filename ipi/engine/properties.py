"""Holds the class which computes important properties of the system, and
prepares them for output.
"""

# This file is part of i-PI.
# i-PI Copyright (C) 2014-2015 i-PI developers
# See the "licenses" directory for full license information.


import numpy as np

from ipi.utils.messages import verbosity, info, warning
from ipi.utils.depend import dstrip
from ipi.utils.units import Constants, unit_to_internal
from ipi.utils.mathtools import logsumlog, h2abc_deg
from ipi.utils.io.inputs import io_xml

__all__ = ["Properties", "Trajectories", "getkey", "getall", "help_latex"]


def getkey(pstring):
    """Strips units and argument lists from a property/trajectory keyword.

    Args:
       pstring: The string input by the user that specifies an output,
          which in general will specify units and argument lists.

    Returns: A string giving the keyword for the property, stripped of the
       argument lists and units key words.
    """

    pa = pstring.find("(")
    if pa < 0:
        pa = len(pstring)
    pu = pstring.find("{")
    if pu < 0:
        pu = len(pstring)
    return pstring[0 : min(pa, pu)].strip()


def getall(pstring):
    """Returns the keyword, units and argument list separately.

    Args:
       pstring: The string input by the user that specifies an output,
          which in general will specify units and argument lists.

    Returns: A tuple giving the keyword for the property, and its units
       argument list and key word argument list.
    """

    unit = ""
    arglist = ()
    kwarglist = {}
    unstart = len(pstring)
    argstart = unstart

    if "}" in pstring:
        # the property has a user-defined unit
        unstart = pstring.find("{")
        unstop = pstring.find("}", unstart)
        if unstop == -1:
            raise ValueError("Incorrect format in units specification " + pstring)
        unit = pstring[unstart + 1 : unstop]
    if "(" in pstring:
        # If the property has additional arguments
        argstart = pstring.find("(")
        argstop = pstring.find(")", argstart)
        if argstop == -1:
            raise ValueError("Incorrect format in argument list " + pstring)

        argstr = pstring[argstart : argstop + 1]
        arglist = io_xml.read_tuple(argstr, delims="()", split=";", arg_type=str)
        for arg in arglist:
            # If a keyword argument is used
            equals = arg.find("=")
            if equals >= 0:
                kwarglist[arg[0:equals].strip()] = arg[equals + 1 :].strip()
                arglist = tuple(a for a in arglist if not a == arg)

    pstring = pstring[
        0 : min(unstart, argstart)
    ].strip()  # strips the arguments from pstring name

    return (pstring, unit, arglist, kwarglist)


def help_latex(idict, standalone=True):
    """Function to generate a LaTeX formatted string.

    Can be used in the manual to list the different available outputs.

    Args:
       idict: Either property_dict or traj_dict, to be used to
          generate the help file.
       standalone: A boolean giving whether the latex file produced will be a
          stand-alone document, or will be intended as a section of a larger
          document with cross-references between the different sections.

    Returns:
       A LaTeX formatted string.
    """

    rstr = ""
    if standalone:
        # assumes that it is a stand-alone document, so must have document
        # options.
        rstr += r"\documentclass[12pt,fleqn]{report}"
        rstr += r"""
\usepackage{etoolbox}
\usepackage{suffix}

\newcommand{\ipiitem}[3]{%
\ifblank{#1}{}{\ifstrequal{#1}{\underline{}}{}{
{\noindent\textbf{#1}:\rule{0.0pt}{1.05\baselineskip}\quad}}}% uses a strut to add a bit of vertical space
{#2}\parskip=0pt\par
\ifblank{#3}{}%
{ {\hfill\raggedleft\textit{\small #3}\par} }
}
"""
        rstr += "\n" + r"\begin{document}\n"
        rstr += "The following are the different allowable ouputs:\n" + r"\par"

    for out in sorted(idict):
        rstr += r"\ipiitem{" + out + "}"
        if "longhelp" in idict[out]:
            rstr += "{" + idict[out]["longhelp"] + "}"
        else:
            rstr += "{" + idict[out]["help"] + "}"

        # see if there are additional attributes to print out
        xstr = ""
        if (
            "dimension" in idict[out] and idict[out]["dimension"] != "undefined"
        ):  # doesn't print out dimension if not necessary.
            xstr += "dimension: " + idict[out]["dimension"] + "; "
        if "size" in idict[out]:
            xstr += "size: " + str(idict[out]["size"]) + "; "
        rstr += "{" + xstr + "}"

    if standalone:
        # ends the created document if it is not part of a larger document
        rstr += r"\end{document}"

    # Some escape characters are necessary for the proper latex formatting
    rstr = rstr.replace("_", "\\_")
    rstr = rstr.replace("\\\\_", "\\_")
    rstr = rstr.replace("...", "\\ldots ")
    rstr = rstr.replace("<", "$<$")
    rstr = rstr.replace(">", "$>$")
    rstr = rstr.replace("[", "$[$")
    rstr = rstr.replace("]", "$]$")

    return rstr


def help_rst(idict, standalone=True):
    """Function to generate a REST formatted string.

    Can be used in the manual to list the different available outputs.

    Args:
       idict: Either property_dict or traj_dict, to be used to
          generate the help file.
       standalone: A boolean giving whether the RST file produced will be a
          stand-alone document, or will be intended as a section of a larger
          document with cross-references between the different sections.

    Returns:
       A RST formatted string.
    """

    rstr = ""
    for out in sorted(idict):
        rstr += f"**{out}**:\n"
        if "longhelp" in idict[out]:
            rstr += " ".join(idict[out]["longhelp"].split())
        else:
            rstr += " ".join(idict[out]["help"].split())

        # see if there are additional attributes to print out
        xstr = ""
        if (
            "dimension" in idict[out]
            and idict[out]["dimension"] != "undefined"
            and len(idict[out]["dimension"]) > 0
        ):  # doesn't print out dimension if not necessary.
            xstr += "dimension: " + idict[out]["dimension"] + "; "
        if "size" in idict[out]:
            xstr += "size: " + str(idict[out]["size"]) + "; "

        if len(xstr) > 0:
            rstr += f"\n\n*{xstr.strip()}*"
        rstr += "\n\n"
    return rstr


class Properties:

    """A proxy to compute and output properties of the system.

    Takes the fundamental properties calculated during the simulation, and
    prepares them for output. It also contains simple algorithms to calculate
    other properties not calculated during the simulation itself, so that
    these can also be output.

    Attributes:
       fd_delta: A float giving the size of the finite difference
          parameter used in the Yamamoto kinetic energy estimator. Defaults
          to _DEFAULT_FINDIFF.
       _DEFAULT_FDERROR: A float giving the size of the minimum precision
          allowed for the finite difference calculation in the Yamamoto kinetic
          energy estimator.
       _DEFAULT_MINFID: A float giving the maximum displacement in the Yamamoto
          kinetic energy estimator.
       dbeads: A dummy Beads object used in the Yamamoto kinetic energy
          estimator.
       dforces: A dummy Forces object used in the Yamamoto kinetic energy
          estimator.
       system: The System object containing the data to be output.
       ensemble: An ensemble object giving the objects necessary for producing
          the correct ensemble.
       beads: A beads object giving the atoms positions.
       nm: A normal modes object giving the normal mode representation.
       cell: A cell object giving the system box.
       forces: A forcefield object giving the force calculator for each
          replica of the system.
       property_dict: A dictionary containing all the properties that can be
          output.
    """

    _DEFAULT_FINDIFF = 1e-4
    _DEFAULT_FDERROR = 1e-6
    _DEFAULT_MINFID = 1e-7

    def __init__(self):
        """Initialises Properties."""

        self.property_dict = {
            "step": {
                "dimension": "number",
                "help": "The current simulation time step.",
                "func": (lambda: (1 + self.simul.step)),
            },
            "time": {
                "dimension": "time",
                "help": "The elapsed simulation time.",
                "func": (lambda: self.ensemble.time),
            },
            "temperature": {
                "dimension": "temperature",
                "help": "The current temperature, as obtained from the MD kinetic energy.",
                "longhelp": """The current temperature, as obtained from the MD kinetic energy of the (extended)
                                      ring polymer. Takes optional arguments 'atom', 'bead' or 'nm'.  'atom' can be either an
                                      atom label or an index (zero-based) to specify which species or individual atom
                                      to output the temperature of. If not specified, all atoms are used and averaged.
                                      'bead' or 'nm' specify whether the temperature should be computed for a single bead
                                      or normal mode.""",
                "func": self.get_temp,
            },
            "density": {
                "dimension": "density",
                "help": "The mass density of the physical system.",
                "func": (lambda: self.beads.m.sum() / self.cell.V),
            },
            "volume": {
                "dimension": "volume",
                "help": "The volume of the cell box.",
                "func": (lambda: self.cell.V),
            },
            "cell_h": {
                "dimension": "length",
                "help": "The simulation cell as a matrix. Returns the 6 non-zero components in the form [xx, yy, zz, xy, xz, yz].",
                "size": 6,
                "func": (lambda: self.tensor2vec(self.cell.h)),
            },
            "cell_abcABC": {
                "dimension": "undefined",
                "help": "The lengths of the cell vectors and the angles between them in degrees as a list of the form [a, b, c, A, B, C]",
                "longhelp": """The lengths of the cell vectors and the angles between them in degrees as a list of the
                      form [a, b, c, A, B, C], where A is the angle between the sides of length b and c in degrees, and B and C
                      are defined similarly. Since the output mixes different units, a, b and c can only be output in bohr.""",
                "size": 6,
                "func": (lambda: np.asarray(h2abc_deg(self.cell.h))),
            },
            "conserved": {
                "dimension": "energy",
                "help": "The value of the conserved energy quantity per bead.",
                "func": (lambda: self.ensemble.econs / float(self.beads.nbeads)),
            },
            "ensemble_lp": {
                "dimension": "undefined",
                "help": "The log of the ensemble probability",
                "func": (lambda: self.ensemble.lpens),
            },
            "ensemble_temperature": {
                "dimension": "temperature",
                "help": "The target temperature for the current ensemble",
                "func": (lambda: self.ensemble.temp),
            },
            "ensemble_pressure": {
                "dimension": "pressure",
                "help": "The target pressure for the current ensemble",
                "func": (lambda: self.ensemble.pext),
            },
            "hweights_component": {
                "dimension": "",
                "help": "The weight associated to the one part of the hamiltonian. ",
                "longhelp": """The weight associated one part of the hamiltonian. Takes one mandatory
                         argument index (zero-based) that indicates for which component of the hamiltonian the weight must be returned. """,
                "func": (lambda index: self.ensemble.hweights[int(index)]),
            },
            "ensemble_bias": {
                "dimension": "energy",
                "help": "The bias applied to the current ensemble",
                "func": (lambda: self.ensemble.bias.pot / self.beads.nbeads),
            },
            "bweights_component": {
                "dimension": "",
                "help": "The weight associated to the one part of the hamiltonian. ",
                "longhelp": """The weight associated one part of the hamiltonian. Takes one mandatory
                         argument index (zero-based) that indicates for which component of the hamiltonian the weight must be returned. """,
                "func": (lambda index: self.ensemble.bweights[int(index)]),
            },
            #      "ensemble_logweight":  {  "dimension": "",
            #                       "help" : "The (log) weight of the configuration in the biassed ensemble",
            #                       "func": (lambda: self.ensemble.bias/(Constants.kb*self.ensemble.temp)) },
            "potential": {
                "dimension": "energy",
                "help": "The physical system potential energy.",
                "longhelp": """The physical system potential energy. With the optional argument 'bead'
                         will print the potential associated with the specified bead.""",
                "func": (
                    lambda bead="-1": self.forces.pot / self.beads.nbeads
                    if int(bead) < 0
                    else self.forces.pots[int(bead)]
                ),
            },
            "bead_potentials": {
                "dimension": "energy",
                "help": "The physical system potential energy of each bead.",
                "size": "nbeads",
                "func": (lambda: self.forces.pots),
            },
            "potential_opsc": {
                "dimension": "energy",
                "help": "The Suzuki-Chin operator estimator for the potential energy of the physical system.",
                "func": (
                    lambda: 2.0 / self.beads.nbeads * np.sum(self.forces.pots[::2])
                ),
            },
            "potential_tdsc": {
                "dimension": "energy",
                "help": "The Suzuki-chin thermodyanmic estimator for the potential energy of the physical system.",
                "func": self.get_scpottd,
            },
            "pot_component": {
                "dimension": "energy",
                "help": "The contribution to the system potential from one of the force components. ",
                "longhelp": """The contribution to the system potential from one of the force components.
                       Takes one mandatory argument index (zero-based) that indicates which component of the
                       potential must be returned. The optional argument 'bead' will print the potential associated
                       with the specified bead. If the potential is weighed, the weight will be applied. """,
                "func": (
                    lambda index, bead="-1": self.forces.pots_component(
                        int(index)
                    ).sum()
                    / self.beads.nbeads
                    if int(bead) < 0
                    else self.forces.pots_component(int(index))[int(bead)]
                ),
            },
            "pot_component_raw": {
                "dimension": "energy",
                "help": "The contribution to the system potential from one of the force components. ",
                "longhelp": """The contribution to the system potential from one of the
                       force components. Takes one mandatory argument index (zero-based) that indicates
                       which component of the potential must be returned. The optional argument 'bead'
                       will print the potential associated with the specified bead. Potential weights
                       will not be applied. """,
                "func": (
                    lambda index, bead="-1": self.forces.pots_component(
                        int(index), False
                    ).sum()
                    / self.beads.nbeads
                    if int(bead) < 0
                    else self.forces.pots_component(int(index), False)[int(bead)]
                ),
            },
            "forcemod": {
                "dimension": "force",
                "help": "The modulus of the force.",
                "longhelp": """The modulus of the force. With the optional argument 'bead'
                       will print the force associated with the specified bead.""",
                "func": (
                    lambda bead="-1": np.linalg.norm(self.forces.f) / self.beads.nbeads
                    if int(bead) < 0
                    else np.linalg.norm(self.forces.f[int(bead)])
                ),
            },
            "spring": {
                "dimension": "energy",
                "help": "The total spring potential energy between the beads of all the ring polymers in the system.",
                "func": (lambda: self.nm.vspring / self.beads.nbeads),
            },
            "kinetic_md": {
                "dimension": "energy",
                "help": "The kinetic energy of the (extended) classical system.",
                "longhelp": """The kinetic energy of the (extended) classical system.
                       Takes optional arguments 'atom', 'bead' or 'nm'.  'atom' can be either an
                       atom label or an index (zero-based) to specify which species or individual atom
                       to output the kinetic energy of. If not specified, all atoms are used and averaged.
                       'bead' or 'nm' specify whether the kinetic energy should be computed for a single bead
                       or normal mode. If not specified, all atoms/beads/nm are used.""",
                "func": self.get_kinmd,
            },
            "kinetic_cv": {
                "dimension": "energy",
                "help": "The centroid-virial quantum kinetic energy of the physical system.",
                "longhelp": """The centroid-virial quantum kinetic energy of the physical system.
                      Takes an argument 'atom', which can be either an atom label or index (zero based)
                      to specify which species to find the kinetic energy of. If not specified, all atoms are used.""",
                "func": self.get_kincv,
            },
            "kinetic_td": {
                "dimension": "energy",
                "help": "The primitive quantum kinetic energy of the physical system.",
                "longhelp": """The primitive quantum kinetic energy of the physical system.
                      Takes an argument 'atom', which can be either an atom label or index (zero based)
                      to specify which species to find the kinetic energy of. If not specified, all atoms are used.""",
                "func": self.get_kintd,
            },
            "kinetic_prsc": {
                "dimension": "energy",
                "help": "The Suzuki-Chin primitive estimator of the quantum kinetic energy of the physical system",
                "func": self.get_sckinpr,
            },
            "kinetic_tdsc": {
                "dimension": "energy",
                "help": "The Suzuki-Chin centroid-virial thermodynamic estimator of the quantum kinetic energy of the physical system.",
                "longhelp": """The Suzuki-Chin centroid-virial thermodynamic estimator of the quantum
                      kinetic energy of the physical system. Takes an argument 'atom', which can be either
                      an atom label or index (zero based) to specify which species to find the kinetic energy
                      of. If not specified, all atoms are used.""",
                "func": self.get_sckintd,
            },
            "kinetic_opsc": {
                "dimension": "energy",
                "help": "The Suzuki-Chin centroid-virial operator estimator of the quantum kinetic energy of the physical system.",
                "longhelp": """The centroid-virial quantum kinetic energy of the physical system.
                      Takes an argument 'atom', which can be either an atom label or index (zero based)
                      to specify which species to find the kinetic energy of. If not specified, all atoms are used.""",
                "func": self.get_sckinop,
            },
            "kinetic_tens": {
                "dimension": "energy",
                "help": "The centroid-virial quantum kinetic energy tensor of the physical system.",
                "longhelp": """The centroid-virial quantum kinetic energy tensor of the physical system.
                      Returns the 6 independent components in the form [xx, yy, zz, xy, xz, yz]. Takes an
                      argument 'atom', which can be either an atom label or index (zero based) to specify
                      which species to find the kinetic tensor components of. If not specified, all atoms are used.""",
                "size": 6,
                "func": self.get_ktens,
            },
            "kinetic_ij": {
                "dimension": "energy",
                "help": "The centroid-virial off-diagonal quantum kinetic energy tensor of the physical system.",
                "longhelp": """The centroid-virial off-diagonal quantum kinetic energy tensor of the physical system.
                      This computes the cross terms between atoms i and atom j, whose average is  <p_i*p_j/(2*sqrt(m_i*m_j))>.
                      Returns the 6 independent components in the form [xx, yy, zz, xy, xz, yz]. Takes arguments 'i' and 'j',
                       which give the indices of the two desired atoms.""",
                "size": 6,
                "func": self.get_kij,
            },
            "r_gyration": {
                "dimension": "length",
                "help": "The average radius of gyration of the selected ring polymers.",
                "longhelp": """The average radius of gyration of the selected ring polymers. Takes an
                      argument 'atom', which can be either an atom label or index (zero based) to specify which
                      species to find the radius of gyration of. If not specified, all atoms are used and averaged.""",
                "func": self.get_rg,
            },
            "atom_x": {
                "dimension": "length",
                "help": "The position (x,y,z) of a particle given its index.",
                "longhelp": """The position (x,y,z) of a particle given its index. Takes arguments index
                       and bead (both zero based). If bead is not specified, refers to the centroid.""",
                "size": 3,
                "func": (
                    lambda atom="", bead="-1": self.get_atom_vec(
                        self.beads.q, atom=atom, bead=bead
                    )
                ),
            },
            "atom_x_path": {
                "dimension": "length",
                "help": "The positions of all the beads of a particle given its index.",
                "longhelp": """The positions of all the beads of a particle given its index.
                        Takes an argument index (zero based).""",
                "func": (
                    lambda atom="": np.asarray(
                        [
                            self.get_atom_vec(self.beads.q, atom=atom, bead=j)
                            for j in range(self.beads.nbeads)
                        ]
                    ).flatten()
                ),
            },
            "atom_f_path": {
                "dimension": "length",
                "help": "The forces acting on all the beads of a particle given its index.",
                "longhelp": """The forces acting on all the beads of a particle given its index. Takes arguments index
                       and bead (both zero based). If bead is not specified, refers to the centroid.""",
                "func": (
                    lambda atom="": np.asarray(
                        [
                            self.get_atom_vec(self.forces.f, atom=atom, bead=j)
                            for j in range(self.beads.nbeads)
                        ]
                    ).flatten()
                ),
            },
            "atom_v": {
                "dimension": "velocity",
                "help": "The velocity (x,y,z) of a particle given its index.",
                "longhelp": """The velocity (x,y,z) of a particle given its index. Takes arguments index
                       and bead (both zero based). If bead is not specified, refers to the centroid.""",
                "size": 3,
                "func": (
                    lambda atom="", bead="-1": self.get_atom_vec(
                        self.beads.p / self.beads.m3, atom=atom, bead=bead
                    )
                ),
            },
            "vcom": {
                "dimension": "velocity",
                "help": "The COM velocity (x,y,z) of the system or a chosen species.",
                "longhelp": """The center of mass velocity (x,y,z) of the system or of a species. Takes arguments label
                       (default to all species) and bead (zero based). If bead is not specified, refers to the centroid.""",
                "size": 3,
                "func": self.get_vcom,
            },
            "atom_p": {
                "dimension": "momentum",
                "help": "The momentum (x,y,z) of a particle given its index.",
                "longhelp": """The momentum (x,y,z) of a particle given its index. Takes arguments index
                      and bead (both zero based). If bead is not specified, refers to the centroid.""",
                "size": 3,
                "func": (
                    lambda atom="", bead="-1": self.get_atom_vec(
                        self.beads.p, atom=atom, bead=bead
                    )
                ),
            },
            "atom_f": {
                "dimension": "force",
                "help": "The force (x,y,z) acting on a particle given its index.",
                "longhelp": """The force (x,y,z) acting on a particle given its index. Takes arguments index
                      and bead (both zero based). If bead is not specified, refers to the centroid.""",
                "size": 3,
                "func": (
                    lambda atom="", bead="-1": self.get_atom_vec(
                        self.forces.f, atom=atom, bead=bead
                    )
                ),
            },
            "stress_md": {
                "dimension": "pressure",
                "size": 6,
                "help": "The total stress tensor of the (extended) classical system.",
                "longhelp": """The total stress tensor of the (extended) classical system. Returns the 6
                      independent components in the form [xx, yy, zz, xy, xz, yz].""",
                "func": (
                    lambda: self.tensor2vec(
                        (self.forces.vir + self.nm.kstress) / self.cell.V
                    )
                ),
            },
            "pressure_md": {
                "dimension": "pressure",
                "help": "The pressure of the (extended) classical system.",
                "func": (
                    lambda: np.trace(
                        (self.forces.vir + self.nm.kstress) / (3.0 * self.cell.V)
                    )
                ),
            },
            "kstress_md": {
                "dimension": "pressure",
                "size": 6,
                "help": "The kinetic stress tensor of the (extended) classical system.",
                "longhelp": """The kinetic stress tensor of the (extended) classical system. Returns the 6
                      independent components in the form [xx, yy, zz, xy, xz, yz].""",
                "func": (lambda: self.tensor2vec(self.nm.kstress / self.cell.V)),
            },
            "virial_fq": {
                "dimension": "energy",
                "size": 1,
                "help": "The scalar product of force and position.",
                "longhelp": """Returns the scalar product of force and positions. Useful to compensate for
                          the harmonic component of a potential. Gets one argument 'ref' that should be a filename for a
                          reference configuration, in the style of the FFDebye geometry input, and one that contains the input units.""",
                "func": self.get_fqvirial,
            },
            "virial_md": {
                "dimension": "pressure",
                "size": 6,
                "help": "The virial tensor of the (extended) classical system.",
                "longhelp": """The virial tensor of the (extended) classical system. Returns the 6
                      independent components in the form [xx, yy, zz, xy, xz, yz].""",
                "func": (lambda: self.tensor2vec(self.forces.vir / self.cell.V)),
            },
            "stress_cv": {
                "dimension": "pressure",
                "size": 6,
                "help": "The total quantum estimator for the stress tensor of the physical system.",
                "longhelp": """The total quantum estimator for the stress tensor of the physical system. Returns the
                      6 independent components in the form [xx, yy, zz, xy, xz, yz].""",
                "func": (
                    lambda: self.tensor2vec(self.forces.vir + self.kstress_cv())
                    / (self.cell.V * self.beads.nbeads)
                ),
            },
            "pressure_tdsc": {
                "dimension": "pressure",
                "help": "The Suzuki-Chin thermodynamic estimator for pressure of the physical system.",
                "func": (
                    lambda: np.trace(
                        self.forces.vir + self.forces.virsc + self.kstress_sctd()
                    )
                    / (3.0 * self.cell.V * self.beads.nbeads)
                ),
            },
            "vir_tdsc": {
                "dimension": "pressure",
                "help": "The Suzuki-Chin thermodynamic estimator for pressure of the physical system.",
                "func": (
                    lambda: np.trace(self.forces.vir + self.forces.virsc)
                    / (3.0 * self.cell.V * self.beads.nbeads)
                ),
            },
            "kstress_tdsc": {
                "dimension": "pressure",
                "help": "The Suzuki-Chin thermodynamic estimator for pressure of the physical system.",
                "func": (
                    lambda: np.trace(self.kstress_sctd())
                    / (3.0 * self.cell.V * self.beads.nbeads)
                ),
            },
            "pressure_cv": {
                "dimension": "pressure",
                "help": "The quantum estimator for pressure of the physical system.",
                "func": (
                    lambda: np.trace(self.forces.vir + self.kstress_cv())
                    / (3.0 * self.cell.V * self.beads.nbeads)
                ),
            },
            "kstress_cv": {
                "dimension": "pressure",
                "size": 6,
                "help": "The quantum estimator for the kinetic stress tensor of the physical system.",
                "longhelp": """The quantum estimator for the kinetic stress tensor of the physical system.
                      Returns the 6 independent components in the form [xx, yy, zz, xy, xz, yz].""",
                "func": (
                    lambda: self.tensor2vec(
                        self.kstress_cv() / (self.cell.V * self.beads.nbeads)
                    )
                ),
            },
            "virial_cv": {
                "dimension": "pressure",
                "size": 6,
                "help": "The quantum estimator for the virial stress tensor of the physical system.",
                "longhelp": """The quantum estimator for the virial stress tensor of the physical system.
                      Returns the 6 independent components in the form [xx, yy, zz, xy, xz, yz].""",
                "func": (
                    lambda: self.tensor2vec(
                        self.forces.vir / (self.cell.V * self.beads.nbeads)
                    )
                ),
            },
            "displacedpath": {
                "dimension": "undefined",
                "help": "The displaced path end-to-end distribution estimator",
                "longhelp": """This is the estimator for the end-to-end distribution, that can be used to calculate the
                      particle momentum distribution as described in in L. Lin, J. A. Morrone, R. Car and M. Parrinello,
                      105, 110602 (2010), Phys. Rev. Lett. Takes arguments 'ux', 'uy' and 'uz', which are the components of
                      the path opening vector. Also takes an argument 'atom', which can be either an atom label or index
                      (zero based) to specify which species to find the end-to-end distribution estimator for. If not
                      specified, all atoms are used. Note that one atom is computed at a time, and that each path opening
                      operation costs as much as a PIMD step. Returns the average over the selected atoms of the estimator of
                      exp(-U(u)) for each frame.""",
                "func": self.get_linlin,
            },
            "scaledcoords": {
                "dimension": "undefined",
                "help": "The scaled coordinates estimators that can be used to compute energy and heat capacity",
                "longhelp": """Returns the estimators that are required to evaluate the scaled-coordinates estimators
                       for total energy and heat capacity, as described in T. M. Yamamoto,
                       J. Chem. Phys., 104101, 123 (2005). Returns eps_v and eps_v', as defined in that paper.
                       As the two estimators have a different dimensions, this can only be output in atomic units.
                       Takes one argument, 'fd_delta', which gives the value of the finite difference parameter used -
                       which defaults to """
                + str(-self._DEFAULT_FINDIFF)
                + """. If the value of 'fd_delta' is negative,
                       then its magnitude will be reduced automatically by the code if the finite difference error
                       becomes too large.""",
                "func": self.get_yama_estimators,
                "size": 2,
            },
            "kcv_scaledcoords": {
                "dimension": "undefined",
                "help": "The scaled coordinates estimators that can be used to compute energy and heat capacity",
                "longhelp": """Returns the estimators that are required to evaluate the scaled-coordinates estimators
                       for total energy and heat capacity, as described in T. M. Yamamoto,
                       J. Chem. Phys., 104101, 123 (2005). Returns eps_v and eps_v', as defined in that paper.
                       As the two estimators have a different dimensions, this can only be output in atomic units.
                       Takes one argument, 'fd_delta', which gives the value of the finite difference parameter used -
                       which defaults to """
                + str(-self._DEFAULT_FINDIFF)
                + """. If the value of 'fd_delta' is negative,
                       then its magnitude will be reduced automatically by the code if the finite difference error
                       becomes too large.""",
                "func": self.get_kcv_estimators,
                "size": 2,
            },
            "sc_scaledcoords": {
                "dimension": "undefined",
                "help": "The Suzuki-Chin scaled coordinates estimators that can be used to compute energy and heat capacity",
                "longhelp": """Returns the estimators that are required to evaluate the scaled-coordinates estimators
                       for total energy and heat capacity, as described in T. M. Yamamoto,
                       J. Chem. Phys., 104101, 123 (2005). Returns eps_v and eps_v', as defined in that paper.
                       As the two estimators have a different dimensions, this can only be output in atomic units.
                       Takes one argument, 'fd_delta', which gives the value of the finite difference parameter used -
                       which defaults to """
                + str(-self._DEFAULT_FINDIFF)
                + """. If the value of 'fd_delta' is negative,
                       then its magnitude will be reduced automatically by the code if the finite difference error
                       becomes too large.""",
                "func": self.get_scyama_estimators,
                "size": 2,
            },
            "isotope_scfep": {
                "dimension": "undefined",
                "size": 7,
                "func": self.get_isotope_yama,
                "help": "The scaled-coordinates free energy perturbation scaled mass KE estimator.",
                "longhelp": """Returns the (many) terms needed to compute the scaled-coordinates free energy
                      perturbation scaled mass KE estimator (M. Ceriotti, T. Markland, J. Chem. Phys. 138, 014112 (2013)).
                      Takes two arguments, 'alpha' and 'atom', which give the
                      scaled mass parameter and the atom of interest respectively, and default to '1.0' and ''. The
                      'atom' argument can either be the label of a particular kind of atom, or an index (zero based)
                      of a specific atom. This property computes, for each atom in the selection, an estimator for
                      the kinetic energy it would have had if it had the mass scaled by alpha. The 7 numbers output
                      are the average over the selected atoms of the log of the weights <h>, the average of the
                      squares <h**2>, the average of the un-weighted scaled-coordinates kinetic energies  <T_CV>
                      and of the squares <T_CV**2>, the log sum of the weights LW=ln(sum(e**(-h))), the sum of the
                      re-weighted kinetic energies, stored as a log modulus and sign, LTW=ln(abs(sum(T_CV e**(-h))))
                      STW=sign(sum(T_CV e**(-h))). In practice, the best estimate of the estimator can be computed
                      as [sum_i exp(LTW_i)*STW_i]/[sum_i exp(LW_i)]. The other terms can be used to compute diagnostics
                      for the statistical accuracy of the re-weighting process. Note that evaluating this estimator costs
                      as much as a PIMD step for each atom in the list. The elements that are output have different
                      units, so the output can be only in atomic units.""",
            },
            "isotope_tdfep": {
                "dimension": "undefined",
                "size": 7,
                "func": self.get_isotope_thermo,
                "help": "The thermodynamic free energy perturbation scaled mass KE estimator.",
                "longhelp": """Returns the (many) terms needed to compute the thermodynamic free energy
                      perturbation scaled mass KE estimator (M. Ceriotti, T. Markland, J. Chem. Phys. 138, 014112 (2013)).
                      Takes two arguments, 'alpha' and 'atom', which give the
                      scaled mass parameter and the atom of interest respectively, and default to '1.0' and ''. The
                      'atom' argument can either be the label of a particular kind of atom, or an index (zero based)
                      of a specific atom. This property computes, for each atom in the selection, an estimator for
                      the kinetic energy it would have had if it had the mass scaled by alpha. The 7 numbers output
                      are the average over the selected atoms of the log of the weights <h>, the average of the
                      squares <h**2>, the average of the un-weighted scaled-coordinates kinetic energies  <T_CV>
                      and of the squares <T_CV**2>, the log sum of the weights LW=ln(sum(e**(-h))), the sum of the
                      re-weighted kinetic energies, stored as a log modulus and sign, LTW=ln(abs(sum(T_CV e**(-h))))
                      STW=sign(sum(T_CV e**(-h))). In practice, the best estimate of the estimator can be computed
                      as [sum_i exp(LTW_i)*STW_i]/[sum_i exp(LW_i)]. The other terms can be used to compute diagnostics
                      for the statistical accuracy of the re-weighting process. Evaluating this estimator is inexpensive,
                      but typically the statistical accuracy is worse than with the scaled coordinates estimator.
                      The elements that are output have different
                      units, so the output can be only in atomic units.""",
            },
            "isotope_zetatd": {
                "dimension": "undefined",
                "size": 3,
                "func": self.get_isotope_zetatd,
                "help": "Thermodynamic isotope fractionation direct estimator in the form of ratios of partition functions.",
                "longhelp": """Returns the (many) terms needed to directly compute the relative probablity of
                      isotope substitution in two different systems/phases. Takes two arguments, 'alpha' , which gives the
                      scaled mass parameter and default to '1.0', and 'atom', which is the label or index of a type of atoms.
                      The 3 numbers output are 1) the average over the excess spring energy for an isotope atom substitution <spr>,
                      2) the average of the squares of the excess spring energy <spr**2>, and 3) the average of the exponential
                      of excess spring energy <exp(-beta*spr)>""",
            },
            "isotope_zetasc": {
                "dimension": "undefined",
                "size": 3,
                "func": self.get_isotope_zetasc,
                "help": "Scaled-coordinates isotope fractionation direct estimator in the form of ratios of partition functions.",
                "longhelp": """Returns the (many) terms needed to directly compute the relative probablity of
                      isotope substitution in two different systems/phases. Takes four arguments, 'alpha' , which gives the
                      scaled mass parameter and default to '1.0', and 'atom', which is the label or index of a type of atoms.
                      The 3 numbers output are 1) the average over the excess potential energy for scaled coordinates <sc>,
                      2) the average of the squares of the excess potential energy <sc**2>, and 3) the average of the exponential
                      of excess potential energy <exp(-beta*sc)>""",
            },
            "chin_weight": {
                "dimension": "undefined",
                "size": 3,
                "func": self.get_chin_correction,
                "help": "The weighting factor in Suzuki-Chin 4th-order PI expansion.",
                "longhelp": """The 3 numbers output are 1) the logarithm of the weighting factor -beta_P delta H,
                      2) the square of the logarithm, and 3) the weighting factor""",
            },
            "ti_weight": {
                "dimension": "undefined",
                "size": 3,
                "func": self.get_ti_correction,
                "help": "The weighting factor in Takahashi-Imada 4th-order PI expansion.",
                "longhelp": """The 3 numbers output are 1) the logarithm of the weighting factor -beta_P delta H,
                      2) the square of the logarithm, and 3) the weighting factor""",
            },
            "ti_pot": {
                "dimension": "energy",
                "size": 1,
                "func": self.get_ti_term,
                "help": "The correction potential in Takahashi-Imada 4th-order PI expansion.",
                "longhelp": """The correction potential in Takahashi-Imada 4th-order PI expansion.
                             Takes an argument 'atom', which can be either an atom label or index (zero based)
                             to specify which species to find the correction term for. If not specified,
                             all atoms are used.""",
            },
            "isotope_zetatd_4th": {
                "dimension": "undefined",
                "size": 5,
                "func": self.get_isotope_zetatd_4th,
                "help": "4th order thermodynamic isotope fractionation direct estimator in the form of ratios of partition functions.",
                "longhelp": """Returns the (many) terms needed to compute the thermodynamic
                          fourth-order direct estimator. Takes two arguments, 'alpha' , which gives the
                          scaled mass parameter and default to '1.0', and 'atom', which is the label or
                          index of a type of atoms. The 5 numbers output are 1) the average over the
                          excess spring energy for an isotope atom substitution <spr>, 2) the average
                          of the squares of the excess spring energy <spr**2>, and 3) the average of
                          the exponential of excess spring energy <exp(-beta*spr)>, and 4-5) Suzuki-Chin
                          and Takahashi-Imada 4th-order reweighing term""",
            },
            "isotope_zetasc_4th": {
                "dimension": "undefined",
                "size": 5,
                "func": self.get_isotope_zetasc_4th,
                "help": "4th order scaled-coordinates isotope fractionation direct estimator in the form of ratios of partition functions.",
                "longhelp": """Returns the (many) terms needed to compute the scaled-coordinates
                          fourth-order direct estimator. Takes two arguments, 'alpha' , which gives the scaled
                          mass parameter and default to '1.0', and 'atom', which is the label or index of a type
                          of atoms. The 5 numbers output are 1) the average over the excess potential energy for
                          an isotope atom substitution <sc>, 2) the average of the squares of the excess potential
                          energy <sc**2>, and 3) the average of the exponential of excess potential energy
                          <exp(-beta*sc)>, and 4-5) Suzuki-Chin and Takahashi-Imada 4th-order reweighing term""",
            },
            "exchange_distinct_prob": {
                "dimension": "undefined",
                "size": 1,
                "func": self.get_exchange_distinct_prob,
                "help": "Probability of the distinguishable ring polymer configuration.",
                "longhelp": """Probability of the distinguishable ring polymer configuration, 
                               where each atom has its own separate ring polymer. 
                               A number between 0 and 1, tends to 1 in high temperatures, which indicates that 
                               bosonic exchange is negligible""",
            },
            "exchange_all_prob": {
                "dimension": "undefined",
                "size": 1,
                "func": self.get_exchange_longest_prob,
                "help": "Probability of the bosonic ring polymer configuration where all atoms are connected.",
                "longhelp": """Probability of the ring polymer exchange configuration where all atoms are connected.
                               It is divided by 1/N, so the number is between 0 and N,
                               while the asymptotic value at low temperatures is 1.""",
            },
            "fermionic_sign": {
                "dimension": "undefined",
                "size": 1,
                "func": self.get_fermionic_sign,
                "help": "Estimator for the fermionic sign, also used for reweighting fermionic observables.",
                "longhelp": """Estimator for the fermionic sign, also used for reweighting fermionic observables.
                               Decreases exponentially with beta and the number of particles, but if not too large,
<<<<<<< HEAD
                               can be used to recover fermionic statistics from bosonic simulations""",
            },
            "boson_profiling": {
                "dimension": "seconds",
                "help": "The total clock time elapsed while computing boson potential and forces.",
                "func": (lambda: getattr(self.nm, "boson_time", 0)),
=======
                               can be used to recover fermionic statistics from bosonic simulations,
                               see doi:10.1063/5.0008720.""",
>>>>>>> 7f2edf0e
            },
        }

    def bind(self, system):
        """Binds the necessary objects from the system to calculate the
        required properties.

        Args:
           system: The System object to be bound.
        """

        self.ensemble = system.ensemble
        self.motion = system.motion
        self.beads = system.beads
        self.nm = system.nm
        self.cell = system.cell
        self.forces = system.forces
        self.simul = system.simul
        # dummy beads and forcefield objects so that we can use scaled and
        # displaced path estimators without changing the simulation bead
        # coordinates
        self.dbeads = system.beads.copy()
        self.dcell = system.cell.copy()
        self.dforces = system.forces.copy(self.dbeads, self.dcell)
        self.fqref = None
        self._threadlock = (
            system._propertylock
        )  # lock to avoid concurrent access and messing up with dbeads

        self.property_dict["bead_potentials"]["size"] = self.beads.nbeads
        # self.properties_init()  # Initialize the properties here so that all
        # +all variables are accessible (for example to set
        # +the size of the hamiltonian_weights).

    def __getitem__(self, key):
        """Retrieves the item given by key.

        Note that if the key contains a string (arg1; arg2; ... )
        then it will pass the appropriate positional arguments to the
        calculation function of the property. Note the brackets and
        the semi-colon separators. If instead we have the syntax
        (arg1=val1;arg2; ... ), then the keyword/value pair (arg1,val1)
        will be added to the keyword argument list. The appropriate key word
        arguments will then be passed to the calculation function instead.

        Similarly, if the key contains a string {unit}, then it will take
        the string 'unit' and use it to define the units that the property
        is output in.

        Args:
           key: A string contained in property_dict.

        Returns:
           The property labelled by the keyword key, along with its unit
           keyword, and the argument lists for the function used to calculate
           the property specified by the keyword key.
        """

        (key, unit, arglist, kwarglist) = getall(key)
        pkey = self.property_dict[key]

        # pkey["func"](*arglist,**kwarglist) gives the value of the property
        # in atomic units. unit_to_user() returns the value in the user
        # specified units.
        with self._threadlock:
            value = pkey["func"](*arglist, **kwarglist)
        if "dimension" in pkey:
            dimension = pkey["dimension"]
        else:
            dimension = ""
        return value, dimension, unit

    def tensor2vec(self, tensor):
        """Takes a 3*3 symmetric tensor and returns it as a 1D array,
        containing the elements [xx, yy, zz, xy, xz, yz].
        """

        return np.array(
            [
                tensor[0, 0],
                tensor[1, 1],
                tensor[2, 2],
                tensor[0, 1],
                tensor[0, 2],
                tensor[1, 2],
            ]
        )

    def get_atom_vec(self, prop_vec, atom="", bead="-1"):
        """Gives a vector for one atom.

        Args:
           prop_vec: An array from which to take the atomic vector from.
           atom: The index of the atom for which the vector will
              be output.
           bead: The index of the replica of the atom for which the
              vector will be output. If less than 0, then the centroid is used.
        """

        if atom == "":
            raise IndexError("Must specify the index for atom_vec property")
        atom = int(atom)
        bead = int(bead)
        if atom >= self.beads.natoms:
            raise IndexError(
                "Cannot output atom_vec property as atom index %d is larger than the number of atoms"
                % atom
            )
        if bead >= self.beads.nbeads:
            raise IndexError(
                "Cannot output atom_vec property as bead index %d is larger than the number of beads"
                % bead
            )

        if bead < 0:
            atom_vec = np.zeros(3)
            for b in range(self.beads.nbeads):
                atom_vec += prop_vec[b, 3 * atom : 3 * (atom + 1)]
            return atom_vec / float(self.beads.nbeads)
        else:
            return prop_vec[bead, 3 * atom : 3 * (atom + 1)]

    def get_temp(self, atom="", bead="", nm=""):
        """Calculates the MD kinetic temperature.

        In case where a specie or a set of indices is selected, and there are constraints,
        the result might be incorrect, as the kinetic energy is not necessarily proportional
        to the temperature. Rather than using a scaling factor based on the number of degrees
        of freedom, we add fake momenta to all the fixed components, so that a meaningful
        result will be obtained for each subset of coordinates regardless of the constraints
        imposed on the system.

        Args:
           atom: If given, specifies the atom to give the temperature
              for. If not, then the simulation temperature.
        """

        if len(self.motion.fixatoms) > 0:
            for i in self.motion.fixatoms:
                pi = np.tile(
                    np.sqrt(
                        self.beads.m[i]
                        * Constants.kb
                        * self.ensemble.temp
                        * self.beads.nbeads
                    ),
                    3,
                )
                self.beads.p[:, 3 * i : 3 * i + 3] += pi

        if self.motion.fixcom:
            # Adds a fake momentum to the centre of mass. This is the easiest way
            # of getting meaningful temperatures for subsets of the system when there
            # are fixed components
            M = np.sum(self.beads.m)
            pcm = np.tile(
                np.sqrt(M * Constants.kb * self.ensemble.temp * self.beads.nbeads), 3
            )
            vcm = np.tile(pcm / M, self.beads.natoms)

            self.beads.p += self.beads.m3 * vcm

            # Avoid double counting
            if len(self.motion.fixatoms) > 0:
                for i in self.motion.fixatoms:
                    self.beads.p[:, 3 * i : 3 * i + 3] -= np.multiply(
                        self.beads.m[i], pcm / M
                    )

        kemd, ncount = self.get_kinmd(atom, bead, nm, return_count=True)

        if self.motion.fixcom:
            # Removes the fake momentum from the centre of mass.
            self.beads.p -= self.beads.m3 * vcm

        if len(self.motion.fixatoms) > 0:
            # re-fixes the fix atoms
            for i in self.motion.fixatoms:
                self.beads.p[:, 3 * i : 3 * i + 3] = 0.0

        return 2.0 * kemd / (Constants.kb * 3.0 * float(ncount) * self.beads.nbeads)

    def get_kincv(self, atom=""):
        """Calculates the quantum centroid virial kinetic energy estimator.

        Args:
           atom: If given, specifies the atom to give the kinetic energy
              for. If not, the system kinetic energy is given.
        """

        try:
            # iatom gives the index of the atom to be studied
            iatom = int(atom)
            latom = ""
            if iatom >= self.beads.natoms:
                raise IndexError(
                    "Cannot output kinetic energy as atom index %d is larger than the number of atoms"
                    % iatom
                )
        except ValueError:
            # here 'atom' is a label rather than an index which is stored in latom
            iatom = -1
            latom = atom

        bosons_included = self._atom_property_distinguishability_well_defined(
            iatom, latom
        )
        if bosons_included:
            raise IndexError(
                "Quantum centroid virial kinetic energy estimator not applicable to bosons"
            )

        f = dstrip(self.forces.f)
        # subtracts centroid
        q = dstrip(self.beads.q).copy()
        qc = dstrip(self.beads.qc)
        for b in range(self.beads.nbeads):
            q[b] -= qc

        # zeroes components that are not requested
        ncount = 0
        for i in range(self.beads.natoms):
            if atom != "" and iatom != i and latom != self.beads.names[i]:
                q[:, 3 * i : 3 * i + 3] = 0.0
            else:
                ncount += 1

        acv = np.dot(q.flatten(), f.flatten())
        acv *= -0.5 / self.beads.nbeads
        acv += ncount * 1.5 * Constants.kb * self.ensemble.temp
        # ~ acv = 0.0
        # ~ ncount = 0
        # ~
        # ~ for i in range(self.beads.natoms):
        # ~ if (atom != "" and iatom != i and latom != self.beads.names[i]):
        # ~ continue
        # ~
        # ~ kcv = 0.0
        # ~ k = 3*i
        # ~ for b in range(self.beads.nbeads):
        # ~ kcv += q[b,k]* f[b,k] + q[b,k+1]* f[b,k+1] + q[b,k+2]* f[b,k+2]
        # ~ kcv *= -0.5/self.beads.nbeads
        # ~ kcv += 1.5*Constants.kb*self.ensemble.temp
        # ~ acv += kcv
        # ~ ncount += 1

        if ncount == 0:
            # TODO: don't warn if bosons are matched
            warning(
                "Couldn't find an atom which matched the argument of kinetic energy, setting to zero.",
                verbosity.medium,
            )

        return acv

    def get_scpottd(self):
        """Calculates the Suzuki-Chin thermodynamic potential energy estimator."""
        v = 0.0
        pots = dstrip(self.forces.pots)
        potssc = dstrip(self.forces.potssc)
        for k in range(self.beads.nbeads):
            if k % 2 == 0:
                v += 2.0 * pots[k] / 3.0 + 2.0 * (potssc[k] + pots[k] / 3.0)
            else:
                v += 4.0 * pots[k] / 3.0 + 2.0 * (potssc[k] - pots[k] / 3.0)
        return v / (k + 1)

    def get_sckinop(self, atom=""):
        """Calculates the Suzuki-Chin quantum centroid virial kinetic energy estimator.

        Args:
           atom: If given, specifies the atom to give the kinetic energy
              for. If not, the system kinetic energy is given.
        """

        try:
            # iatom gives the index of the atom to be studied
            iatom = int(atom)
            latom = ""
            if iatom >= self.beads.natoms:
                raise IndexError(
                    "Cannot output kinetic energy as atom index %d is larger than the number of atoms"
                    % iatom
                )
        except ValueError:
            # here 'atom' is a label rather than an index which is stored in latom
            iatom = -1
            latom = atom

        q = dstrip(self.beads.q)
        qc = dstrip(self.beads.qc)
        f = dstrip(self.forces.f)

        acv = 0.0
        ncount = 0
        for i in range(self.beads.natoms):
            if atom != "" and iatom != i and latom != self.beads.names[i]:
                continue

            kcv = 0.0
            k = 3 * i
            for b in range(0, self.beads.nbeads, 2):
                kcv += (
                    (q[b, k] - qc[k]) * f[b, k]
                    + (q[b, k + 1] - qc[k + 1]) * f[b, k + 1]
                    + (q[b, k + 2] - qc[k + 2]) * f[b, k + 2]
                )
            kcv *= -0.5 / self.beads.nbeads * 2.0
            kcv += 1.5 * Constants.kb * self.ensemble.temp
            acv += kcv
            ncount += 1

        if ncount == 0:
            warning(
                "Couldn't find an atom which matched the argument of kinetic energy, setting to zero.",
                verbosity.medium,
            )

        return acv

    def get_fqvirial(self, ref="", units=""):
        if self.fqref is None:
            if ref == "":
                self.fqref = np.zeros(3 * self.beads.natoms)
            else:
                self.fqref = np.loadtxt(ref).flatten() * unit_to_internal(
                    "length", units, 1
                )
                if len(self.fqref) != 3 * self.beads.natoms:
                    raise ValueError(
                        "Atom number mismatch in reference file for virial_fq"
                    )
        fq = 0.0
        for b in range(self.beads.nbeads):
            fq += np.dot(self.forces.f[b], self.beads.q[b] - self.fqref)

        return fq * 0.5 / self.beads.nbeads

    def get_sckintd(self, atom=""):
        """Calculates the Suzuki-Chin thermodynamic quantum centroid virial kinetic energy estimator.

        Args:
           atom: If given, specifies the atom to give the kinetic energy
              for. If not, the system kinetic energy is given.
        """

        try:
            # iatom gives the index of the atom to be studied
            iatom = int(atom)
            latom = ""
            if iatom >= self.beads.natoms:
                raise IndexError(
                    "Cannot output kinetic energy as atom index %d is larger than the number of atoms"
                    % iatom
                )
        except ValueError:
            # here 'atom' is a label rather than an index which is stored in latom
            iatom = -1
            latom = atom

        q = dstrip(self.beads.q)
        qc = dstrip(self.beads.qc)
        f = dstrip(self.forces.f)
        fsc = dstrip(self.forces.fsc)

        acv = 0.0
        ncount = 0
        for i in range(self.beads.natoms):
            if atom != "" and iatom != i and latom != self.beads.names[i]:
                continue

            kcv = 0.0
            k = 3 * i
            for b in range(self.beads.nbeads):
                kcv += (
                    (q[b, k] - qc[k]) * (f + fsc)[b, k]
                    + (q[b, k + 1] - qc[k + 1]) * (f + fsc)[b, k + 1]
                    + (q[b, k + 2] - qc[k + 2]) * (f + fsc)[b, k + 2]
                )
                if b % 2 == 0:
                    kcv -= (
                        2
                        * (self.forces.alpha / self.forces.omegan2 / 9.0)
                        * (
                            f[b, k] * f[b, k] / self.forces.beads.m3[b, k]
                            + f[b, k + 1] * f[b, k + 1] / self.forces.beads.m3[b, k + 1]
                            + f[b, k + 2] * f[b, k + 2] / self.forces.beads.m3[b, k + 2]
                        )
                    )
                else:
                    kcv -= (
                        2
                        * ((1.0 - self.forces.alpha) / self.forces.omegan2 / 9.0)
                        * (
                            f[b, k] * f[b, k] / self.forces.beads.m3[b, k]
                            + f[b, k + 1] * f[b, k + 1] / self.forces.beads.m3[b, k + 1]
                            + f[b, k + 2] * f[b, k + 2] / self.forces.beads.m3[b, k + 2]
                        )
                    )
            kcv *= -0.5 / self.beads.nbeads
            kcv += 1.5 * Constants.kb * self.ensemble.temp
            acv += kcv
            ncount += 1

        if ncount == 0:
            warning(
                "Couldn't find an atom which matched the argument of kinetic energy, setting to zero.",
                verbosity.medium,
            )

        return acv

    def get_kintd(self, atom=""):
        """Calculates the quantum primitive kinetic energy estimator.

        Args:
           atom: If given, specifies the atom to give the kinetic energy
              for. If not, the system kinetic energy is given.
        """

        try:
            # iatom gives the index of the atom to be studied
            iatom = int(atom)
            latom = ""
            if iatom >= self.beads.natoms:
                raise IndexError(
                    "Cannot output kinetic energy as atom index %d is larger than the number of atoms"
                    % iatom
                )
        except ValueError:
            # here 'atom' is a label rather than an index which is stored in latom
            iatom = -1
            latom = atom

        bosons_included = self._atom_property_distinguishability_well_defined(
            iatom, latom
        )

        res, ncount = self._kinetic_td_distinguishables(
            atom, iatom, latom, skip_atom_indices=set(self.nm.bosons)
        )
        if bosons_included:
            res += self.nm.exchange.get_kinetic_td()
            ncount += len(bosons_included)

        if ncount == 0:
            warning(
                "Couldn't find an atom which matched the argument of kinetic energy, setting to zero.",
                verbosity.medium,
            )

        return res

    def _atom_property_distinguishability_well_defined(self, iatom, latom):
        """
        Should not ask for a property of a subset of atoms some of which are indistinguishables
        without including *all* the indistinguishable atoms.
        Returns the bosons included in the property.
        """
        atoms_included = set(range(self.beads.natoms))
        if iatom != -1:
            atoms_included = set([iatom])
        elif latom != "":
            atoms_included = set(
                filter(lambda i: latom == self.beads.names[i], range(self.beads.natoms))
            )
        bosons = set(self.nm.bosons)
        bosons_included = bosons & atoms_included
        if bosons_included and not (bosons <= atoms_included):
            raise IndexError(
                "Cannot output property of a proper subset of the bosons: "
                "bosons %s are included, but %s are missing"
                % (bosons_included, bosons - bosons_included)
            )
        return bosons_included

    def _kinetic_td_distinguishables(self, atom, iatom, latom, skip_atom_indices=None):
        """
        The total kinetic energy via the primitive estimator for distinguishable particles.

        Args:
           atom: If given, specifies the atom to give the kinetic energy
              for. If not, the system kinetic energy is given.
           iatom: Index of the atom specified (or -1)
           latom: Label of the atom specified (or "")
           skip_atom_indices:
                atoms not to be considered in the distinguishable estimator (e.g. bosons)
        """
        q = dstrip(self.beads.q)
        m = dstrip(self.beads.m)
        PkT32 = 1.5 * Constants.kb * self.ensemble.temp * self.beads.nbeads

        atd = 0.0
        ncount = 0
        for i in range(self.beads.natoms):
            if atom != "" and iatom != i and latom != self.beads.names[i]:
                continue

            if i in skip_atom_indices:
                continue

            ktd = 0.0
            for b in range(1, self.beads.nbeads):
                for j in range(3 * i, 3 * (i + 1)):
                    ktd += (q[b, j] - q[b - 1, j]) ** 2
            for j in range(3 * i, 3 * (i + 1)):
                ktd += (q[self.beads.nbeads - 1, j] - q[0, j]) ** 2

            ktd *= -0.5 * m[i] * self.nm.omegan2 / self.beads.nbeads
            ktd += PkT32
            atd += ktd
            ncount += 1

        return atd, ncount

    def get_sckinpr(self):
        """Calculates the quantum centroid virial kinetic energy estimator."""

        spring = self.beads.vpath * self.nm.omegan2 / self.beads.nbeads
        PkT32 = (
            1.5
            * Constants.kb
            * self.ensemble.temp
            * self.beads.nbeads
            * self.beads.natoms
        )
        pots = dstrip(self.forces.pots)
        potssc = dstrip(self.forces.potssc)
        v = 0.0

        for k in range(self.beads.nbeads):
            if k % 2 == 0:
                v += potssc[k] + pots[k] / 3.0
            else:
                v += potssc[k] - pots[k] / 3.0
        v = v / self.beads.nbeads

        return PkT32 - spring + v

    def get_kinmd(self, atom="", bead="", nm="", return_count=False):
        """Calculates the classical kinetic energy of the simulation (p^2/2m)

        Args:
           atom: If given, specifies the atom to give the kinetic energy
              for. If not, the simulation kinetic energy is given.
           bead: If given, compute the classical KE of a single bead.
           nm: If given, compute the classical KE of a single normal mode.
        """

        if bead != "" and nm != "":
            raise ValueError(
                "Cannot specify both NM and bead for classical kinetic energy estimator"
            )
        if atom != "":
            try:
                # iatom gives the index of the atom to be studied
                iatom = int(atom)
                latom = ""
                if iatom >= self.beads.natoms:
                    raise IndexError(
                        "Cannot output kinetic energy as atom index %d is larger than the number of atoms"
                        % iatom
                    )
            except ValueError:
                # here 'atom' is a label rather than an index which is stored in latom
                iatom = -1
                latom = atom

        ibead = -1
        if bead != "":
            try:
                # iatom gives the index of the atom to be studied
                ibead = int(bead)
                if ibead >= self.beads.nbeads:
                    raise IndexError(
                        "Bead index %d is larger than the number of beads" % ibead
                    )
            except ValueError:
                raise ValueError("Bead index is not a valid integer")

        inm = -1
        if nm != "":
            try:
                # iatom gives the index of the atom to be studied
                inm = int(nm)
                if inm >= self.beads.nbeads:
                    raise IndexError(
                        "Normal mode index %d is larger than the number of beads" % inm
                    )
            except ValueError:
                raise ValueError("Normal mode index is not a valid integer")

        pnm = dstrip(self.nm.pnm)
        dm3 = dstrip(self.nm.dynm3)
        p = dstrip(self.beads.p)
        m3 = dstrip(self.beads.m3)
        kmd = 0.0
        ncount = 0

        if ibead > -1:
            nbeads = 1
            for i in range(self.beads.natoms):
                if atom != "" and iatom != i and latom != self.beads.names[i]:
                    continue
                k = 3 * i
                kmd += (
                    p[ibead, k] ** 2 + p[ibead, k + 1] ** 2 + p[ibead, k + 2] ** 2
                ) / (2.0 * m3[ibead, k])
                ncount += 1
        elif inm > -1:
            nbeads = 1
            for i in range(self.beads.natoms):
                if atom != "" and iatom != i and latom != self.beads.names[i]:
                    continue
                k = 3 * i
                kmd += (
                    pnm[inm, k] ** 2 + pnm[inm, k + 1] ** 2 + pnm[inm, k + 2] ** 2
                ) / (2.0 * dm3[inm, k])
                ncount += 1
        else:
            nbeads = self.beads.nbeads
            ncount = 0
            if atom == "":
                kmd = self.nm.kin
                ncount = self.beads.natoms
            else:
                for i in range(self.beads.natoms):
                    if atom != "" and iatom != i and latom != self.beads.names[i]:
                        continue
                    k = 3 * i
                    for b in range(self.beads.nbeads):
                        kmd += (
                            pnm[b, k] ** 2 + pnm[b, k + 1] ** 2 + pnm[b, k + 2] ** 2
                        ) / (2.0 * dm3[b, k])
                    ncount += 1

        if ncount == 0:
            warning(
                "Couldn't find an atom which matched the argument of kinetic energy, setting to zero.",
                verbosity.medium,
            )

        if return_count:
            return kmd / nbeads, ncount
        else:
            return kmd / nbeads

    def get_ktens(self, atom=""):
        """Calculates the quantum centroid virial kinetic energy
        TENSOR estimator.

        Args:
           atom: The index of the atom for which the kinetic energy tensor
              is to be output, or the index of the type of atoms for which
              it should be output.
        """

        try:
            # iatom gives the index of the atom to be studied
            iatom = int(atom)
            latom = ""
            if iatom >= self.beads.natoms:
                raise IndexError(
                    "Cannot output kinetic tensor as atom index %d is larger than the number of atoms"
                    % iatom
                )
        except ValueError:
            # here 'atom' is a label rather than an index which is stored in latom
            iatom = -1
            latom = atom

        tkcv = np.zeros((6), float)
        ncount = 0
        for i in range(self.beads.natoms):
            if atom != "" and iatom != i and latom != self.beads.names[i]:
                continue

            tkcv += self.get_kij(str(i), str(i))
            ncount += 1

        if ncount == 0:
            warning(
                "Couldn't find an atom which matched the argument of kinetic tensor, setting to zero.",
                verbosity.medium,
            )

        return tkcv

    def get_vcom(self, latom="", bead=-1):
        """Computes the center of mass velocity for the system or for a specified species"""

        if bead < 0:
            p = dstrip(self.beads.pc)
        else:
            p = dstrip(self.beads[bead])
        pcom = np.zeros(3)
        tm = 0
        for i in range(self.beads.natoms):
            if latom != "" and latom != self.beads.names[i]:
                continue

            tm += self.beads.m[i]
            pcom += p[3 * i : 3 * (i + 1)]
        pcom /= tm
        return pcom

    def get_kij(self, ni="0", nj="0"):
        """Calculates the quantum centroid virial kinetic energy
        TENSOR estimator for two possibly different atom indices.

        Args:
           ni: The index of atom i.
           nj: The index of atom j.

        Returns:
           The contribution to the kinetic energy tensor estimator from
           the interactions between atom i and atom j.
        """

        i = int(ni)
        j = int(nj)
        if i >= self.beads.natoms:
            raise IndexError(
                "Cannot output kinetic_ij as atom index %d is larger than the number of atoms"
                % i
            )
        if j >= self.beads.natoms:
            raise IndexError(
                "Cannot output kinetic_ij as atom index %d is larger than the number of atoms"
                % j
            )
        mi = self.beads.m[i]
        mj = self.beads.m[j]
        ai = 3 * i
        aj = 3 * j

        q = dstrip(self.beads.q)
        qc = dstrip(self.beads.qc)
        f = dstrip(self.forces.f)

        # I implement this for the most general case. In practice T_ij = <p_i p_j>/(2sqrt(m_i m_j))
        kcv = np.zeros((6), float)
        for b in range(self.beads.nbeads):
            kcv[0] += (
                mi * (q[b, ai] - qc[ai]) * f[b, aj]
                + mj * (q[b, aj] - qc[aj]) * f[b, ai]
            )  # Txx
            kcv[1] += (
                mi * (q[b, ai + 1] - qc[ai + 1]) * f[b, aj + 1]
                + mj * (q[b, aj + 1] - qc[aj + 1]) * f[b, ai + 1]
            )  # Tyy
            kcv[2] += (
                mi * (q[b, ai + 2] - qc[ai + 2]) * f[b, aj + 2]
                + mj * (q[b, aj + 2] - qc[aj + 2]) * f[b, ai + 2]
            )  # Tzz
            kcv[3] += (
                mi * (q[b, ai] - qc[ai]) * f[b, aj + 1]
                + mj * (q[b, aj + 1] - qc[aj + 1]) * f[b, ai]
            )  # Txy
            kcv[4] += (
                mi * (q[b, ai] - qc[ai]) * f[b, aj + 2]
                + mj * (q[b, aj + 2] - qc[aj + 2]) * f[b, ai]
            )  # Txz
            kcv[5] += (
                mi * (q[b, ai + 1] - qc[ai + 1]) * f[b, aj + 2]
                + mj * (q[b, aj + 2] - qc[aj + 2]) * f[b, ai + 1]
            )  # Tyz

        kcv *= -0.5 / (self.beads.nbeads * 2 * np.sqrt(mi * mj))
        if i == j:
            kcv[0:3] += 0.5 * Constants.kb * self.ensemble.temp

        return kcv

    def get_rg(self, atom=""):
        """Calculates the radius of gyration of the ring polymers.

        Args:
           atom: If given, specifies the atom to give the gyration radius
              for. If not, the system average gyration radius is given.
        """

        try:
            # iatom gives the index of the atom to be studied
            iatom = int(atom)
            latom = ""
            if iatom >= self.beads.natoms:
                raise IndexError(
                    "Cannot output gyration radius as atom index %d is larger than the number of atoms"
                    % iatom
                )
        except ValueError:
            # here 'atom' is a label rather than an index which is stored in latom
            iatom = -1
            latom = atom

        q = dstrip(self.beads.q)
        qc = dstrip(self.beads.qc)
        nat = self.beads.natoms
        nb = self.beads.nbeads
        rg_tot = 0.0
        ncount = 0
        for i in range(nat):
            if atom != "" and iatom != i and latom != self.beads.names[i]:
                continue

            rg_at = 0.0
            for j in range(nb):
                dq = q[j, 3 * i : 3 * (i + 1)] - qc[3 * i : 3 * (i + 1)]
                rg_at += np.dot(dq, dq)
            ncount += 1
            rg_tot += np.sqrt(rg_at / float(nb))

        if ncount == 0:
            raise IndexError(
                "Couldn't find an atom which matched the argument of r_gyration"
            )

        return rg_tot / float(ncount)

    def kstress_sctd(self):
        """Calculates the quantum centroid virial kinetic stress tensor
        estimator.

        Note that this is not divided by the volume or the number of beads.

        Returns:
           A 3*3 tensor with all the components of the tensor.
        """

        kst = np.zeros((3, 3), float)
        q = dstrip(self.beads.q)
        qc = dstrip(self.beads.qc)
        pc = dstrip(self.beads.pc)
        m = dstrip(self.beads.m)
        fall = dstrip(self.forces.f + self.forces.fsc)
        na3 = 3 * self.beads.natoms

        for b in range(self.beads.nbeads):
            for i in range(3):
                for j in range(i, 3):
                    kst[i, j] -= np.dot(q[b, i:na3:3] - qc[i:na3:3], fall[b, j:na3:3])

        # return the CV estimator MULTIPLIED BY NBEADS -- again for consistency with the virial, kstress_MD, etc...
        for i in range(3):
            kst[i, i] += self.beads.nbeads * (np.dot(pc[i:na3:3], pc[i:na3:3] / m))

        return kst

    def kstress_cv(self):
        """Calculates the quantum centroid virial kinetic stress tensor
        estimator.

        Note that this is not divided by the volume or the number of beads.

        Returns:
           A 3*3 tensor with all the components of the tensor.
        """

        kst = np.zeros((3, 3), float)
        q = dstrip(self.beads.q)
        qc = dstrip(self.beads.qc)
        pc = dstrip(self.beads.pc)
        m = dstrip(self.beads.m)
        fall = dstrip(self.forces.f)
        na3 = 3 * self.beads.natoms

        for b in range(self.beads.nbeads):
            for i in range(3):
                for j in range(i, 3):
                    kst[i, j] -= np.dot(q[b, i:na3:3] - qc[i:na3:3], fall[b, j:na3:3])

        # return the CV estimator MULTIPLIED BY NBEADS -- again for consistency with the virial, kstress_MD, etc...
        for i in range(3):
            kst[i, i] += self.beads.nbeads * (np.dot(pc[i:na3:3], pc[i:na3:3] / m))

        return kst

    def opening(self, bead):
        """Path opening function, used in linlin momentum distribution
        estimator.

        Args:
           bead: The index of the bead to shift.
        """

        return bead / float(self.beads.nbeads) + 0.5 * (1.0 / self.beads.nbeads - 1)

    def get_linlin(self, ux="0", uy="0", uz="0", atom=""):
        """Calculates the end-to-end distribution for a particular path opening
        vector.

        Args:
           ux: The x-component of the path opening vector.
           uy: The y-component of the path opening vector.
           uz: The z-component of the path opening vector.
           atom: If given, specifies the atom to give the kinetic energy
              for. If not, the simulation kinetic energy is given.
        """

        try:
            # iatom gives the index of the atom to be studied
            iatom = int(atom)
            latom = ""
            if iatom >= self.beads.natoms:
                raise IndexError(
                    "Cannot output linlin estimator as atom index %d is larger than the number of atoms"
                    % iatom
                )
        except ValueError:
            # here 'atom' is a label rather than an index which is stored in latom
            iatom = -1
            latom = atom

        beta = 1.0 / (self.ensemble.temp * Constants.kb)

        u = np.array([float(ux), float(uy), float(uz)])
        u_size = np.dot(u, u)
        q = dstrip(self.beads.q)
        nat = self.beads.natoms
        nb = self.beads.nbeads
        nx_tot = 0.0
        ncount = 0
        for i in range(nat):
            if atom != "" and iatom != i and latom != self.beads.names[i]:
                continue

            mass = self.beads.m[i]
            self.dbeads.q[:] = q
            for b in range(nb):
                self.dbeads.q[b, 3 * i : 3 * (i + 1)] += self.opening(b) * u
            dV = self.dforces.pot - self.forces.pot

            n0 = np.exp(-mass * u_size / (2.0 * beta * Constants.hbar**2))
            nx_tot += n0 * np.exp(-dV * beta / float(self.beads.nbeads))
            ncount += 1

        if ncount == 0:
            raise IndexError(
                "Couldn't find an atom which matched the argument of linlin"
            )

        return nx_tot / float(ncount)

    def get_kcv_estimators(self, fd_delta=-_DEFAULT_FINDIFF):
        """Calculates the op beta derivative of the centroid virial kinetic energy estimator for the Suzuki-Chin propagator.

        Args:
           fd_delta: the relative finite difference in temperature to apply in
           computing finite-difference quantities. If it is negative, will be
           scaled down automatically to avoid discontinuities in the potential.
        """

        eps = abs(float(fd_delta))
        beta = 1.0 / (Constants.kb * self.ensemble.temp)
        beta2 = beta**2
        qc = dstrip(self.beads.qc)
        q = dstrip(self.beads.q)

        self.dcell.h = self.cell.h
        self.dbeads.q[::2] = self.beads.q[::2] + eps * (q - qc)[::2]

        vir1 = (
            np.dot(((q - qc)[::2]).flatten(), (self.forces.f[::2]).flatten())
            / self.beads.nbeads
            * 2.0
        )
        vir2 = (
            np.dot(
                ((q - qc)[::2]).flatten(),
                ((self.dforces.f - self.forces.f)[::2]).flatten() / eps,
            )
            / self.beads.nbeads
            * 2.0
        )

        eop = (
            1.5 * self.beads.natoms / beta
            - (0.50 * vir1)
            + np.mean(self.forces.pots[::2])
        )

        r3 = 1.5 * self.beads.natoms / beta2
        r4 = 0.5 / beta * (vir1) * 1.50
        r5 = 0.5 / beta * (vir2) * 0.50

        return np.asarray([eop, r3 + r4 + r5])

    def get_yama_estimators(self, fd_delta=-_DEFAULT_FINDIFF):
        """Calculates the quantum scaled coordinate kinetic energy estimator.

        Uses a finite difference method to calculate the estimators
        needed to calculate the energy and heat capacity of the system, as
        shown in Takeshi M. Yamamoto, Journal of Chemical Physics,
        104101, 123 (2005). Returns both eps_v and eps_v' as defined in
        the above article. Note that heat capacity is calculated as
        beta**2*kboltzmann*(<eps_v**2> - <eps_v>**2 - <eps_v'>), and the
        energy of the system as <eps_v>.

        Args:
           fd_delta: the relative finite difference in temperature to apply in
           computing finite-difference quantities. If it is negative, will be
           scaled down automatically to avoid discontinuities in the potential.
        """
        # Ugly but works
        if type(fd_delta) == str:
            fd_delta = np.float(fd_delta)

        dbeta = abs(float(fd_delta))
        beta = 1.0 / (Constants.kb * self.ensemble.temp)
        self.dcell.h = self.cell.h
        qc = dstrip(self.beads.qc)
        q = dstrip(self.beads.q)
        v0 = self.forces.pot / self.beads.nbeads
        while True:
            splus = np.sqrt(1.0 + dbeta)
            sminus = np.sqrt(1.0 - dbeta)

            for b in range(self.beads.nbeads):
                self.dbeads[b].q = qc * (1.0 - splus) + splus * q[b, :]
            vplus = self.dforces.pot / self.beads.nbeads

            for b in range(self.beads.nbeads):
                self.dbeads[b].q = qc * (1.0 - sminus) + sminus * q[b, :]
            vminus = self.dforces.pot / self.beads.nbeads

            # print "DISPLACEMENT CHECK YAMA db: %e, d+: %e, d-: %e, dd: %e" %(dbeta, (vplus-v0)*dbeta, (v0-vminus)*dbeta, abs((vplus+vminus-2*v0)/(vplus-vminus)))

            if (
                fd_delta < 0
                and abs((vplus + vminus - 2 * v0) / (vplus - vminus))
                > self._DEFAULT_FDERROR
                and dbeta > self._DEFAULT_MINFID
            ):
                if dbeta > self._DEFAULT_MINFID:
                    dbeta *= 0.5
                    info(
                        "Reducing displacement in scaled coordinates estimator",
                        verbosity.low,
                    )
                    continue
                else:
                    warning(
                        "Could not converge displacement for scaled coordinate estimators",
                        verbosity.low,
                    )
                    eps = 0.0
                    eps_prime = 0.0
                    break
            else:
                eps = ((1.0 + dbeta) * vplus - (1.0 - dbeta) * vminus) / (2 * dbeta)
                eps += 0.5 * (3 * self.beads.natoms) / beta

                eps_prime = (
                    (1.0 + dbeta) * vplus + (1.0 - dbeta) * vminus - 2 * v0
                ) / (dbeta**2 * beta)
                eps_prime -= 0.5 * (3 * self.beads.natoms) / beta**2

                break

        return np.asarray([eps, eps_prime])

    def get_scyama_estimators(self, fd_delta=-_DEFAULT_FINDIFF):
        """Calculates the quantum scaled coordinate suzuki-chin kinetic energy estimator for the Suzuki-Chin propagator.

        Uses a finite difference method to calculate the estimators
        needed to calculate the energy and heat capacity of the system, as
        shown in Takeshi M. Yamamoto, Journal of Chemical Physics,
        104101, 123 (2005). Returns both eps_v and eps_v' as defined in
        the above article. Note that heat capacity is calculated as
        beta**2*kboltzmann*(<eps_v**2> - <eps_v>**2 - <eps_v'>), and the
        energy of the system as <eps_v>.

        Args:
           fd_delta: the relative finite difference in temperature to apply in
           computing finite-difference quantities. If it is negative, will be
           scaled down automatically to avoid discontinuities in the potential.
        """

        dbeta = abs(float(fd_delta))
        beta = 1.0 / (Constants.kb * self.ensemble.temp)
        self.dforces.omegan2 = self.forces.omegan2
        self.dforces.alpha = self.forces.alpha
        self.dcell.h = self.cell.h

        qc = dstrip(self.beads.qc)
        q = dstrip(self.beads.q)

        v0 = (self.forces.pot + self.forces.potsc) / self.beads.nbeads

        while True:
            splus = np.sqrt(1.0 + dbeta)
            sminus = np.sqrt(1.0 - dbeta)

            for b in range(self.beads.nbeads):
                self.dbeads[b].q = qc * (1.0 - splus) + splus * q[b, :]
            vplus = (self.dforces.pot + self.dforces.potsc) / self.beads.nbeads

            for b in range(self.beads.nbeads):
                self.dbeads[b].q = qc * (1.0 - sminus) + sminus * q[b, :]
            vminus = (self.dforces.pot + self.dforces.potsc) / self.beads.nbeads

            if (
                fd_delta < 0
                and abs((vplus + vminus - 2 * v0) / (vplus - vminus))
                > self._DEFAULT_FDERROR
            ):
                if dbeta > self._DEFAULT_MINFID:
                    dbeta *= 0.5
                    info(
                        "Reducing displacement in scaled coordinates estimator",
                        verbosity.low,
                    )
                    continue
                else:
                    warning(
                        "Could not converge displacement for scaled coordinate estimators",
                        verbosity.low,
                    )
                    eps = 0.0
                    eps_prime = 0.0
                    break
            else:
                eps = ((1.0 + dbeta) * vplus - (1.0 - dbeta) * vminus) / (2 * dbeta)
                eps += 0.5 * (3 * self.beads.natoms) / beta

                eps_prime = (
                    (1.0 + dbeta) * vplus + (1.0 - dbeta) * vminus - 2 * v0
                ) / (dbeta**2 * beta)
                eps_prime -= 0.5 * (3 * self.beads.natoms) / beta**2

                break

        return np.asarray([eps, eps_prime])

    def get_isotope_yama(self, alpha="1.0", atom=""):
        """Gives the components of the yamamoto scaled-mass KE estimator
        for a given atom index.

        Args:
           alpha: m'/m the mass ratio
           atom: the index of the atom to compute the isotope fractionation
              pair for, or a label

        Returns:
           a tuple from which one can reconstruct all that is needed to
           compute the SMKEE, and its statistical accuracy:
           (sum_deltah, sum_ke, log(sum(weights)), log(sum(weight*ke)),
              sign(sum(weight*ke)) )
        """

        try:
            # iatom gives the index of the atom to be studied
            iatom = int(atom)
            latom = ""
            if iatom >= self.beads.natoms:
                raise IndexError(
                    "Cannot output scaled-mass kinetic energy estimator as atom index %d is larger than the number of atoms"
                    % iatom
                )
        except ValueError:
            # here 'atom' is a label rather than an index which is stored in latom
            iatom = -1
            latom = atom

        alpha = float(alpha)

        atcv = 0.0
        atcv2 = 0.0
        alogr = 0.0
        alogr2 = 0.0
        law = 0.0
        lawke = 0.0
        sawke = 1.0
        ni = 0

        # strips dependency control since we are not gonna change the true beads in what follows
        q = dstrip(self.beads.q)
        #        f = dstrip(self.forces.f)
        qc = dstrip(self.beads.qc)

        for i in range(self.beads.natoms):
            # selects only the atoms we care about
            if atom != "" and iatom != i and latom != self.beads.names[i]:
                continue

            ni += 1

            # arranges coordinate-scaled beads in a auxiliary beads object
            self.dbeads.q[:] = q[:]
            for b in range(self.beads.nbeads):
                self.dbeads.q[b, 3 * i : 3 * (i + 1)] = qc[
                    3 * i : 3 * (i + 1)
                ] + np.sqrt(1.0 / alpha) * (
                    q[b, 3 * i : 3 * (i + 1)] - qc[3 * i : 3 * (i + 1)]
                )

            tcv = 0.0
            for b in range(self.beads.nbeads):
                tcv += np.dot(
                    (
                        self.dbeads.q[b, 3 * i : 3 * (i + 1)]
                        - self.dbeads.qc[3 * i : 3 * (i + 1)]
                    ),
                    self.dforces.f[b, 3 * i : 3 * (i + 1)],
                )
            tcv *= -0.5 / self.beads.nbeads
            tcv += 1.5 * Constants.kb * self.ensemble.temp

            logr = (self.dforces.pot - self.forces.pot) / (
                Constants.kb * self.ensemble.temp * self.beads.nbeads
            )

            atcv += tcv
            atcv2 += tcv * tcv

            alogr += logr
            alogr2 += logr * logr

            # accumulates log averages in a way which preserves accuracy
            if ni == 1:
                law = -logr
            else:
                (law, drop) = logsumlog((law, 1.0), (-logr, 1.0))

            # here we need to take care of the sign of tcv, which might as well be
            # negative... almost never but...
            if ni == 1:
                lawke = -logr + np.log(abs(tcv))
                sawke = np.sign(tcv)
            else:
                (lawke, sawke) = logsumlog(
                    (lawke, sawke), (-logr + np.log(abs(tcv)), np.sign(tcv))
                )

        if ni == 0:
            raise IndexError(
                "Couldn't find an atom which matched the argument of isotope_y"
            )

        return np.asarray(
            [alogr / ni, alogr2 / ni, atcv / ni, atcv2 / ni, law, lawke, sawke]
        )

    def get_isotope_thermo(self, alpha="1.0", atom=""):
        """Gives the components of the thermodynamic scaled-mass KE
        estimator for a given atom index.

        Args:
           alpha: m'/m the mass ratio
           atom: the index of the atom to compute the isotope fractionation
              pair for, or a label

        Returns:
           a tuple from which one can reconstruct all that is needed to
           compute the SMKEE:
           (sum_deltah, sum_ke, log(sum(weights)), log(sum(weight*ke)),
              sign(sum(weight*ke)) )
        """

        try:
            # iatom gives the index of the atom to be studied
            iatom = int(atom)
            latom = ""
            if iatom >= self.beads.natoms:
                raise IndexError(
                    "Cannot output scaled-mass kinetic energy estimator as atom index %d is larger than the number of atoms"
                    % iatom
                )
        except ValueError:
            # here 'atom' is a label rather than an index which is stored in latom
            iatom = -1
            latom = atom

        alpha = float(alpha)

        atcv = 0.0
        alogr = 0.0
        atcv2 = 0.0
        alogr2 = 0.0
        law = 0.0
        lawke = 0.0
        sawke = 1.0
        ni = 0

        # strips dependency control since we are not gonna change the true beads in what follows
        q = dstrip(self.beads.q)
        f = dstrip(self.forces.f)
        qc = dstrip(self.beads.qc)

        for i in range(self.beads.natoms):
            # selects only the atoms we care about
            if atom != "" and iatom != i and latom != self.beads.names[i]:
                continue

            ni += 1

            spr = 0.0
            for b in range(1, self.beads.nbeads):
                for j in range(3 * i, 3 * (i + 1)):
                    spr += (q[b, j] - q[b - 1, j]) ** 2
            for j in range(3 * i, 3 * (i + 1)):
                spr += (q[self.beads.nbeads - 1, j] - q[0, j]) ** 2

            spr *= 0.5 * self.beads.m[i] * self.nm.omegan2

            # centroid virial contribution from atom i
            tcv = 0.0
            for b in range(self.beads.nbeads):
                tcv += np.dot(
                    (q[b, 3 * i : 3 * (i + 1)] - qc[3 * i : 3 * (i + 1)]),
                    f[b, 3 * i : 3 * (i + 1)],
                )
            tcv *= -0.5 / self.beads.nbeads
            tcv += 1.5 * Constants.kb * self.ensemble.temp

            logr = (
                (alpha - 1)
                * spr
                / (Constants.kb * self.ensemble.temp * self.beads.nbeads)
            )

            atcv += tcv
            atcv2 += tcv * tcv
            alogr += logr
            alogr2 += logr * logr

            # accumulates log averages in a way which preserves accuracy
            if ni == 1:
                law = -logr
            else:
                (law, drop) = logsumlog((law, 1.0), (-logr, 1.0))

            # here we need to take care of the sign of tcv, which might as well be
            # negative... almost never but...
            if ni == 1:
                lawke = -logr + np.log(abs(tcv))
                sawke = np.sign(tcv)
            else:
                (lawke, sawke) = logsumlog(
                    (lawke, sawke), (-logr + np.log(abs(tcv)), np.sign(tcv))
                )

        if ni == 0:
            raise IndexError(
                "Couldn't find an atom which matched the argument of isotope_y"
            )

        return np.asarray(
            [alogr / ni, alogr2 / ni, atcv / ni, atcv2 / ni, law, lawke, sawke]
        )

    def get_isotope_zetatd(self, alpha="1.0", atom=""):
        """Gives the components  to directly compute the relative probablity of
           isotope substitution in two different systems/phases.

        Args:
           alpha: m'/m the mass ratio
           atom: the label or index of the atom to compute the isotope fractionation pair for

        Returns:
           a tuple from which one can reconstruct all that is needed to
           compute the relative probability of isotope substitution:
           (spraverage, spr2average, sprexpaverage)
        """

        try:
            # iatom gives the index of the atom to be studied
            iatom = int(atom)
            latom = ""
            if iatom >= self.beads.natoms:
                raise IndexError(
                    "Cannot output scaled-mass kinetic energy estimator as atom index %d is larger than the number of atoms"
                    % iatom
                )
        except ValueError:
            # here 'atom' is a label rather than an index which is stored in latom
            iatom = -1
            latom = atom

        alpha = float(alpha)

        sprsum = 0.0
        sprexpsum = 0.0
        spr2sum = 0.0
        ni = 0

        # strips dependency control since we are not gonna change the true beads in what follows
        q = dstrip(self.beads.q)
        betaP = 1.0 / (Constants.kb * self.ensemble.temp * self.beads.nbeads)

        for i in range(self.beads.natoms):
            # selects only the atoms we care about
            if atom != "" and iatom != i and latom != self.beads.names[i]:
                continue

            ni += 1

            spr = 0.0
            for b in range(1, self.beads.nbeads):
                for j in range(3 * i, 3 * (i + 1)):
                    spr += (q[b, j] - q[b - 1, j]) ** 2
            for j in range(3 * i, 3 * (i + 1)):
                spr += (q[self.beads.nbeads - 1, j] - q[0, j]) ** 2

            # spr = 0.5*(alpha-1)*m_H*omegan2*sum {(q_i+1 - q_i)**2}
            spr *= 0.5 * (alpha - 1.0) * self.beads.m[i] * self.nm.omegan2
            spr2 = spr * spr
            sprexp = np.exp(-betaP * spr)

            sprsum += spr
            spr2sum += spr2
            sprexpsum += sprexp

        if ni == 0:
            raise IndexError(
                "Couldn't find an atom which matched the argument of isotope_zetatd"
            )

        spraverage = sprsum / ni
        spr2average = spr2sum / ni
        sprexpaverage = sprexpsum / ni

        return np.asarray([spraverage, spr2average, sprexpaverage])

    def get_isotope_zetasc(self, alpha="1.0", atom=""):
        """Gives the components  to directly compute the relative probablity of
           isotope substitution in two different systems/phases.

        Args:
           alpha: m'/m the mass ratio
           atom: the label or index of the atom to compute the isotope fractionation pair for

        Returns:
           a tuple from which one can reconstruct all that is needed to
           compute the relative probability of isotope substitution using
           scaled coordinates:
           (yamaaverage, yama2average, yamaexpaverage)
        """

        try:
            # iatom gives the index of the atom to be studied
            iatom = int(atom)
            latom = ""
            if iatom >= self.beads.natoms:
                raise IndexError(
                    "Cannot output scaled-mass kinetic energy estimator as atom index %d is larger than the number of atoms"
                    % iatom
                )
        except ValueError:
            # here 'atom' is a label rather than an index which is stored in latom
            iatom = -1
            latom = atom

        alpha = float(alpha)
        scalefactor = 1.0 / np.sqrt(alpha)
        betaP = 1.0 / (Constants.kb * self.ensemble.temp * self.beads.nbeads)

        scsum = 0.0
        scexpsum = 0.0
        sc2sum = 0.0
        ni = 0

        qc = dstrip(self.beads.qc)
        q = dstrip(self.beads.q)
        v0 = self.forces.pot
        self.dbeads.q = q

        for i in range(self.beads.natoms):
            # selects only the atoms we care about
            if atom != "" and iatom != i and latom != self.beads.names[i]:
                continue

            ni += 1

            for b in range(self.beads.nbeads):
                for j in range(3 * i, 3 * (i + 1)):
                    self.dbeads.q[b, j] = (
                        qc[j] * (1.0 - scalefactor) + scalefactor * q[b, j]
                    )

            sc = self.dforces.pot - v0
            sc2 = sc * sc
            scexp = np.exp(-betaP * sc)

            scsum += sc
            sc2sum += sc2
            scexpsum += scexp

            self.dbeads.q = q

        if ni == 0:
            raise IndexError(
                "Couldn't find an atom which matched the argument of isotope_zetasc"
            )
        return np.asarray([scsum / ni, sc2sum / ni, scexpsum / ni])

    def get_isotope_zetatd_4th(self, alpha="1.0", atom=""):
        """Gives the components to directly compute the relative probablity of
           isotope substitution in two different systems/phases.
           Includes extra terms needed for Suzuki-Chin and Takahashi-Imada
           4th-order reweighing.

        Args:
           alpha: m'/m the mass ratio
           atom: the label or index of the atom to compute the isotope fractionation pair for

        Returns:
           a tuple that contains terms for the computation of isotope fractionation:
           (spraverage, spr2average, sprexpaverage)
           and re-weighting terms for higher-order correction
            (ti_weight, chin_weight)
        """

        try:
            # iatom gives the index of the atom to be studied
            iatom = int(atom)
            latom = ""
            if iatom >= self.beads.natoms:
                raise IndexError(
                    "Cannot output scaled-mass kinetic energy estimator as atom index %d is larger than the number of atoms"
                    % iatom
                )
        except ValueError:
            # here 'atom' is a label rather than an index which is stored in latom
            iatom = -1
            latom = atom

        alpha = float(alpha)

        tdsum = 0.0
        tdexpsum = 0.0
        td2sum = 0.0
        chinexpsum = 0.0
        tiexpsum = 0.0
        ni = 0

        # strips dependency control since we are not gonna change the true beads in what follows
        q = dstrip(self.beads.q)
        f = dstrip(self.forces.f)
        #        m3 = dstrip(self.beads.m3)         #
        #        pots = self.forces.pots            # -//-
        betaP = 1.0 / (self.beads.nbeads * Constants.kb * self.ensemble.temp)

        for i in range(self.beads.natoms):
            # selects only the atoms we care about
            if atom != "" and iatom != i and latom != self.beads.names[i]:
                continue

            ni += 1

            spr = 0.0
            for b in range(1, self.beads.nbeads):
                for j in range(3 * i, 3 * (i + 1)):
                    spr += (q[b, j] - q[b - 1, j]) ** 2
            for j in range(3 * i, 3 * (i + 1)):
                spr += (q[self.beads.nbeads - 1, j] - q[0, j]) ** 2
            spr *= 0.5 * (alpha - 1.0) * self.beads.m[i] * self.nm.omegan2

            # Suzuki-Chin correction
            chin = 0.0
            for b in range(1, self.beads.nbeads, 2):
                for j in range(3 * i, 3 * (i + 1)):
                    chin += f[b, j] ** 2
            chin *= (
                (1.0 / alpha - 1.0)
                * 1.0
                / self.beads.m[i]
                * (4.0 / 3.0)
                * (1.0 / 12.0)
                / self.nm.omegan2
            )

            # Takahashi-Imada correction
            ti = 0.0
            for b in range(self.beads.nbeads):
                for j in range(3 * i, 3 * (i + 1)):
                    ti += f[b, j] ** 2
            ti *= (
                (1.0 / alpha - 1.0)
                * 1.0
                / self.beads.m[i]
                * (1.0 / 24.0)
                / self.nm.omegan2
            )

            td = spr
            td2 = td * td
            tdexp = np.exp(-betaP * td)
            chinexp = np.exp(-betaP * (spr + chin))
            tiexp = np.exp(-betaP * (spr + ti))

            tdsum += td
            td2sum += td2
            tdexpsum += tdexp
            chinexpsum += chinexp
            tiexpsum += tiexp

        if ni == 0:
            raise IndexError(
                "Couldn't find an atom which matched the argument of isotope_zetatd"
            )

        return np.asarray(
            [tdsum / ni, td2sum / ni, tdexpsum / ni, tiexpsum / ni, chinexpsum / ni]
        )

    def get_isotope_zetasc_4th(self, alpha="1.0", atom=""):
        """Gives the components  to directly compute the relative probablity of
           isotope substitution in two different systems/phases.
           Includes extra terms needed for Suzuki-Chin and Takahashi-Imada
           4th-order reweighing.

        Args:
           alpha: m'/m the mass ratio
           atom: the label or index of the atom to compute the isotope fractionation pair for

        Returns:
           a tuple that contains terms for the computation of isotope fractionation:
           (scaverage, sc2average, scexpaverage)
           and re-weighting terms for higher-order correction
           (ti_weight, chin_weight)
        """

        try:
            # iatom gives the index of the atom to be studied
            iatom = int(atom)
            latom = ""
            if iatom >= self.beads.natoms:
                raise IndexError(
                    "Cannot output scaled-mass kinetic energy estimator as atom index %d is larger than the number of atoms"
                    % iatom
                )
        except ValueError:
            # here 'atom' is a label rather than an index which is stored in latom
            iatom = -1
            latom = atom

        alpha = float(alpha)
        scalefactor = 1.0 / np.sqrt(alpha)
        betaP = 1.0 / (Constants.kb * self.ensemble.temp * self.beads.nbeads)

        scsum = 0.0
        scexpsum = 0.0
        sc2sum = 0.0
        chinexpsum = 0.0
        tiexpsum = 0.0

        ni = 0

        qc = dstrip(self.beads.qc)
        q = dstrip(self.beads.q)
        f = dstrip(self.forces.f)
        v0 = self.forces.pot
        pots = self.forces.pots

        for i in range(self.beads.natoms):
            # selects only the atoms we care about
            if atom != "" and iatom != i and latom != self.beads.names[i]:
                continue

            ni += 1

            self.dbeads.q[:] = q
            # shifts beads positions
            for b in range(self.beads.nbeads):
                for j in range(3 * i, 3 * (i + 1)):
                    self.dbeads.q[b, j] = (
                        qc[j] * (1.0 - scalefactor) + scalefactor * q[b, j]
                    )

            # computes the potential term in the scaled coordinates estimator
            sc = self.dforces.pot - v0

            # this is the extra correction from Suzuki-Chin terms in the hamiltonian.
            # first, the part with |F(q)|^2. this is the scaled-coordinates F with mass m'
            # minus the original coordinates with mass m
            df = dstrip(self.dforces.f)
            dpots = self.dforces.pots

            # Suzuki-Chin correction
            chin = 0.0
            for b in range(1, self.beads.nbeads, 2):
                for j in range(3 * i, 3 * (i + 1)):
                    chin += df[b, j] ** 2 / alpha - f[b, j] ** 2
            chin *= 1.0 / self.beads.m[i] * (4.0 / 3.0) * (1.0 / 12.0) / self.nm.omegan2

            # then, this is the odd/even correction term to the potential.
            # here there is just the mass-scaling that enters, as there is no explicit mass
            for b in range(0, self.beads.nbeads, 2):
                chin += ((-dpots[b] + dpots[b + 1]) - (-pots[b] + pots[b + 1])) / 3.0

            # Takahashi-Imada correction
            ti = 0.0
            for b in range(self.beads.nbeads):
                for j in range(3 * i, 3 * (i + 1)):
                    ti += df[b, j] ** 2 / alpha - f[b, j] ** 2
            ti *= 1.0 / self.beads.m[i] * (1.0 / 24.0) / self.nm.omegan2

            sc2 = sc * sc
            scexp = np.exp(-betaP * sc)
            chinexp = np.exp(-betaP * (sc + chin))
            tiexp = np.exp(-betaP * (sc + ti))

            scsum += sc
            sc2sum += sc2
            scexpsum += scexp
            chinexpsum += chinexp
            tiexpsum += tiexp

        self.dbeads.q[:] = q[:]
        if ni == 0:
            raise IndexError(
                "Couldn't find an atom which matched the argument of isotope_zetasc"
            )

        return np.asarray(
            [scsum / ni, sc2sum / ni, scexpsum / ni, tiexpsum / ni, chinexpsum / ni]
        )

    def get_chin_correction(self):
        f = dstrip(self.forces.f)
        m3 = dstrip(self.beads.m3)
        pots = self.forces.pots
        betaP = 1.0 / (self.beads.nbeads * Constants.kb * self.ensemble.temp)

        chin = 0.0

        for j in range(self.beads.natoms * 3):
            for b in range(1, self.beads.nbeads, 2):  # only loops on odd beads
                chin += (f[b, j] ** 2) / m3[b, j]

        chin *= (4.0 / 3.0) * (1.0 / 12.0) / self.nm.omegan2

        for b in range(0, self.beads.nbeads, 2):
            chin += (-pots[b] + pots[b + 1]) / 3.0

        chin *= -betaP
        chin2 = chin**2
        chinexp = np.exp(chin)

        return np.asarray([chin, chin2, chinexp])

    def get_ti_correction(self):
        f = dstrip(self.forces.f)
        m3 = dstrip(self.beads.m3)
        #        pots = self.forces.pots    #
        betaP = 1.0 / (self.beads.nbeads * Constants.kb * self.ensemble.temp)

        ti = 0.0

        for j in range(self.beads.natoms * 3):
            for b in range(self.beads.nbeads):
                ti += (f[b, j] ** 2) / m3[b, j]

        ti *= (1.0 / 24.0) / self.nm.omegan2

        ti *= -betaP
        ti2 = ti**2
        tiexp = np.exp(ti)

        return np.asarray([ti, ti2, tiexp])

    def get_ti_term(self, atom=""):
        """Calculates the TI correction potential.

        Args:
           atom: If given, specifies the atom to give the TI correction
              for. If not, the system kinetic energy is given.
        """

        try:
            # iatom gives the index of the atom to be studied
            iatom = int(atom)
            latom = ""
            if iatom >= self.beads.natoms:
                raise IndexError(
                    "Cannot output kinetic energy as atom index %d is larger than the number of atoms"
                    % iatom
                )
        except ValueError:
            # here 'atom' is a label rather than an index which is stored in latom
            iatom = -1
            latom = atom

        f = dstrip(self.forces.f)
        m3 = dstrip(self.beads.m3)
        #        pots = self.forces.pots                                                #
        #        betaP = 1.0 / (self.beads.nbeads * Constants.kb * self.ensemble.temp)  # -//-

        ti = 0.0

        ncount = 0
        for i in range(self.beads.natoms):
            if atom != "" and iatom != i and latom != self.beads.names[i]:
                continue

            for j in range(3 * i, 3 * (i + 1)):
                for b in range(self.beads.nbeads):
                    ti += (f[b, j] ** 2) / m3[b, j]

            ncount += 1

        ti *= (1.0 / 24.0) / self.nm.omegan2 / self.beads.nbeads
        if ncount == 0:
            warning(
                "Couldn't find an atom which matched the argument of TI potential, setting to zero.",
                verbosity.medium,
            )

        return ti

    def get_exchange_distinct_prob(self):
        if self.nm.exchange is None:
            raise Exception("No bosons found for exchange_distinct_prob")
        return self.nm.exchange.get_distinct_probability()

    def get_exchange_longest_prob(self):
        if self.nm.exchange is None:
            raise Exception("No bosons found for exchange_all_prob")
        return self.nm.exchange.get_longest_probability()

    def get_fermionic_sign(self):
        if self.nm.exchange is None:
            raise Exception("No bosons found for fermionic_sign")
        return self.nm.exchange.get_fermionic_sign()


class Trajectories:

    """A simple class to take care of output of trajectory data.

    Attributes:
       system: The system object from which the position data will be
          obtained.
       fatom: A dummy beads object used so that individual replica trajectories
          can be output.
       traj_dict: A dictionary containing all the trajectories that can be
          output.
    """

    def __init__(self):
        """Initialises a Trajectories object."""

        self.traj_dict = {
            # Note that here we want to return COPIES of the different arrays, so we make sure to make an operation in order not to return a reference.
            "positions": {
                "dimension": "length",
                "help": "The atomic coordinate trajectories. Will print out one file per bead, unless the bead attribute is set by the user.",
                "func": (lambda: 1.0 * self.system.beads.q),
            },
            "velocities": {
                "dimension": "velocity",
                "help": "The velocity trajectories. Will print out one file per bead, unless the bead attribute is set by the user.",
                "func": (lambda: self.system.beads.p / self.system.beads.m3),
            },
            "momenta": {
                "dimension": "momentum",
                "help": "The momentum trajectories. Will print out one file per bead, unless the bead attribute is set by the user.",
                "func": (lambda: 1.0 * self.system.beads.p),
            },
            "forces": {
                "dimension": "force",
                "help": "The force trajectories. Will print out one file per bead, unless the bead attribute is set by the user.",
                "func": (lambda: 1.0 * self.system.forces.f),
            },
            "forces_sc": {
                "dimension": "force",
                "help": "The Suzuki-Chin component of force trajectories. Will print out one file per bead, unless the bead attribute is set by the user.",
                "func": (
                    lambda: 1.0 * self.system.forces.f + 1.0 * self.system.forces.fsc
                ),
            },
            "x_centroid": {
                "dimension": "length",
                "help": "The centroid coordinates.",
                "func": (lambda: 1.0 * self.system.beads.qc),
            },
            "v_centroid": {
                "dimension": "velocity",
                "help": "The centroid velocity.",
                "func": (lambda: self.system.beads.pc / self.system.beads.m3[0]),
            },
            "x_centroid_even": {
                "dimension": "length",
                "help": "The suzuki-chin centroid coordinates.",
                "func": (
                    lambda: 2
                    * np.sum(self.system.beads.q[::2, :], axis=0)
                    / self.system.beads.nbeads
                ),
            },
            "v_centroid_even": {
                "dimension": "velocity",
                "help": "The suzuki-chin centroid velocity.",
                "func": (
                    lambda: 2
                    * np.sum(
                        (self.system.beads.p / self.system.beads.m3)[::2, :], axis=0
                    )
                    / self.system.beads.nbeads
                ),
            },
            "x_centroid_odd": {
                "dimension": "length",
                "help": "The suzuki-chin centroid coordinates.",
                "func": (
                    lambda: 2
                    * np.sum(self.system.beads.q[1::2, :], axis=0)
                    / self.system.beads.nbeads
                ),
            },
            "v_centroid_odd": {
                "dimension": "velocity",
                "help": "The suzuki-chin centroid velocity.",
                "func": (
                    lambda: 2
                    * np.sum(
                        (self.system.beads.p / self.system.beads.m3)[1::2, :], axis=0
                    )
                    / self.system.beads.nbeads
                ),
            },
            "p_centroid": {
                "dimension": "momentum",
                "help": "The centroid momentum.",
                "func": (lambda: 1.0 * self.system.beads.pc),
            },
            "f_centroid": {
                "dimension": "force",
                "help": "The force acting on the centroid.",
                "func": (
                    lambda: np.sum(self.system.forces.f, 0)
                    / float(self.system.beads.nbeads)
                ),
            },
            "kinetic_cv": {
                "dimension": "energy",
                "help": "The centroid virial quantum kinetic energy estimator for each atom, resolved into Cartesian components [xx, yy, zz]",
                "func": self.get_akcv,
            },
            "kinetic_od": {
                "dimension": "energy",
                "help": "The off diagonal elements of the centroid virial quantum kinetic energy tensor [xy, xz, yz]",
                "func": self.get_akcv_od,
            },
            "r_gyration": {
                "dimension": "length",
                "help": "The radius of gyration of the ring polymer, for each atom and resolved into Cartesian components [xx, yy, zz]",
                "func": self.get_rg,
            },
            "extras": {
                "help": """The additional data returned by the client code. If the attribute "extra_type" is specified, and if the 
                    data is JSON formatted, it prints only the specified field. Otherwise (or if extra_type="raw") the full string 
                    is printed verbatim. Will print out one file per bead, unless the bead attribute is set by the user.""",
                "func": (lambda: self.system.forces.extras),
            },
            "extras_component": {
                "help": """The additional data returned by the client code, printed verbatim or expanded as a dictionary. See "extras". 
                           Fetches the extras from a specific force component, indicated in parentheses [extras_component(idx)]. """,
                "func": (lambda idx: self.system.forces.extras_component(int(idx))),
            },
            "isotope_zetatd": {
                "dimension": "undefined",
                "help": """Thermodynamic isotope fractionation direct estimator in the form of ratios of partition functions. Takes two arguments, 'alpha' , which gives the
                      scaled mass parameter and default to '1.0', and 'atom', which is the label or index of a type of atoms. All the atoms but the selected ones
                      will have zero output""",
                "func": self.get_isotope_zetatd,
            },
            "isotope_zetasc": {
                "dimension": "undefined",
                "help": """Scaled-coordinates isotope fractionation direct estimator in the form of ratios of partition functions. Takes two arguments, 'alpha' , which gives the
                      scaled mass parameter and default to '1.0', and 'atom', which is the label or index of a type of atoms. All the atoms but the selected ones
                      will have zero output""",
                "func": self.get_isotope_zetasc,
            },
        }

    def bind(self, system):
        """Binds to a system object to fetch atomic and force data.

        Args:
           system: The system object that will be managed by this Trajectories.
        """

        self.system = system
        # dummy beads and forcefield objects so that we can use scaled and
        # displaced path estimators without changing the simulation bead
        # coordinates
        self.dbeads = system.beads.copy()
        self.dcell = system.cell.copy()
        self.dforces = self.system.forces.copy(self.dbeads, self.dcell)
        self._threadlock = system._propertylock

        if system.beads.nbeads >= 2:
            self.scdbeads = system.beads.copy(system.beads.nbeads // 2)
            self.scdcell = system.cell.copy()
            self.scdforces = self.system.forces.copy(self.scdbeads, self.scdcell)

    def get_akcv(self):
        """Calculates the contribution to the kinetic energy due to each degree
        of freedom.
        """

        rv = np.zeros(self.system.beads.natoms * 3)
        for b in range(self.system.beads.nbeads):
            rv[:] += (
                self.system.beads.q[b] - self.system.beads.qc
            ) * self.system.forces.f[b]
        rv *= -0.5 / self.system.beads.nbeads
        rv += 0.5 * Constants.kb * self.system.ensemble.temp
        return rv

    def get_akcv_od(self):
        """Calculates the "off-diagonal" contribution to the kinetic energy tensor
        due to each atom.
        """

        rv = np.zeros((self.system.beads.natoms, 3))
        # helper arrays to make it more obvious what we are computing
        dq = np.zeros((self.system.beads.natoms, 3))
        f = np.zeros((self.system.beads.natoms, 3))
        for b in range(self.system.beads.nbeads):
            dq[:] = (self.system.beads.q[b] - self.system.beads.qc).reshape(
                (self.system.beads.natoms, 3)
            )
            f[:] = self.system.forces.f[b].reshape((self.system.beads.natoms, 3))
            rv[:, 0] += dq[:, 0] * f[:, 1] + dq[:, 1] * f[:, 0]
            rv[:, 1] += dq[:, 0] * f[:, 2] + dq[:, 2] * f[:, 0]
            rv[:, 2] += dq[:, 1] * f[:, 2] + dq[:, 2] * f[:, 1]
        rv *= 0.5
        rv *= -0.5 / self.system.beads.nbeads

        return rv.reshape(self.system.beads.natoms * 3)

    def get_rg(self):
        """Calculates the radius of gyration of the ring polymers.

        Computes separately the x, y, z contributions so that the actual
        gyration radius can be recovered as sqrt(rx^2+ry^2+rz^2).
        """

        q = dstrip(self.system.beads.q)
        qc = dstrip(self.system.beads.qc)
        nat = self.system.beads.natoms
        nb = self.system.beads.nbeads
        rg = np.zeros(3 * nat)
        for i in range(nb):
            for j in range(nat):
                dq = q[i, 3 * j : 3 * (j + 1)] - qc[3 * j : 3 * (j + 1)]
                rg[3 * j : 3 * (j + 1)] += dq * dq
        return np.sqrt(rg / float(nb))

    def get_isotope_zetatd(self, alpha="1.0", atom=""):
        """Get the thermodynamic isotope ratio direct estimator for each atom.
        output format:
        column 1: exponent of the direct estimator
        column 2: square of the exponent
        column 3: td estimator

        Args:
           alpha: m'/m the mass ratio
        """
        try:
            # iatom gives the index of the atom to be studied
            iatom = int(atom)
            latom = ""
            if iatom >= self.system.beads.natoms:
                raise IndexError(
                    "Cannot output scaled-mass kinetic energy estimator as atom index %d is larger than the number of atoms"
                    % iatom
                )
        except ValueError:
            # here 'atom' is a label rather than an index which is stored in latom
            iatom = -1
            latom = atom

        alpha = float(alpha)

        nat = self.system.beads.natoms
        nb = self.system.beads.nbeads
        zetatd = np.zeros((nat, 3))
        # strips dependency control since we are not gonna change the true beads in what follows
        q = dstrip(self.system.beads.q)

        for i in range(nat):
            # selects only the atoms we care about
            if atom != "" and iatom != i and latom != self.system.beads.names[i]:
                continue

            for b in range(1, nb):
                for j in range(3 * i, 3 * (i + 1)):
                    zetatd[i, 0] += (q[b, j] - q[b - 1, j]) ** 2
            for j in range(3 * i, 3 * (i + 1)):
                zetatd[i, 0] += (q[nb - 1, j] - q[0, j]) ** 2

            zetatd[i, 0] *= (
                0.5 * (alpha - 1.0) * self.system.beads.m[i] * self.system.nm.omegan2
            )

        zetatd[:, 1] = np.square(zetatd[:, 0])
        zetatd[:, 2] = np.exp(
            -1.0 / (Constants.kb * self.system.ensemble.temp * nb) * zetatd[:, 0]
        )

        return zetatd.reshape(nat * 3)

    def get_isotope_zetasc(self, alpha="1.0", atom=""):
        """Get the scaled-coordinates isotope ratio direct estimator for each atom.

        output format:
        column 1: exponent of the direct estimator
        column 2: square of the exponent
        column 3: sc estimator

        Args:
           alpha: m'/m the mass ratio
        """
        try:
            # iatom gives the index of the atom to be studied
            iatom = int(atom)
            latom = ""
            if iatom >= self.system.beads.natoms:
                raise IndexError(
                    "Cannot output scaled-mass kinetic energy estimator as atom index %d is larger than the number of atoms"
                    % iatom
                )
        except ValueError:
            # here 'atom' is a label rather than an index which is stored in latom
            iatom = -1
            latom = atom

        alpha = float(alpha)
        scalefactor = 1.0 / np.sqrt(alpha)
        beta = 1.0 / (Constants.kb * self.system.ensemble.temp)

        nat = self.system.beads.natoms
        nb = self.system.beads.nbeads
        zetasc = np.zeros((nat, 3))

        qc = dstrip(self.system.beads.qc)
        q = dstrip(self.system.beads.q)
        v0 = self.system.forces.pot / nb
        self.dbeads.q = q

        for i in range(nat):
            # selects only the atoms we care about
            if atom != "" and iatom != i and latom != self.system.beads.names[i]:
                continue

            for b in range(nb):
                for j in range(3 * i, 3 * (i + 1)):
                    self.dbeads.q[b, j] = (
                        qc[j] * (1.0 - scalefactor) + scalefactor * q[b, j]
                    )
            zetasc[i, 0] = self.dforces.pot / nb - v0

            self.dbeads.q = q

        zetasc[:, 1] = np.square(zetasc[:, 0])
        zetasc[:, 2] = np.exp(-1.0 * beta * zetasc[:, 0])

        return zetasc.reshape(nat * 3)

    def __getitem__(self, key):
        """Retrieves the item given by key.

        Note that if the key contains a string (arg1; arg2; ... )
        then it will pass the appropriate positional arguments to the
        calculation function of the property. Note the brackets and
        the semi-colon separators. If instead we have the syntax
        (arg1=val1;arg2; ... ), then the keyword/value pair (arg1,val1)
        will be added to the keyword argument list. The appropriate key word
        arguments will then be passed to the calculation function instead.

        Similarly, if the key contains a string {unit}, then it will take
        the string 'unit' and use it to define the units that the trajectory
        is output in.

        Args:
           key: A string contained in trajectory_dict.

        Returns:
           The trajectory labelled by the keyword key, along with its unit
           keyword, and the argument lists for the function used to calculate
           the trajectory specified by the keyword key.
        """

        (key, unit, arglist, kwarglist) = getall(key)
        pkey = self.traj_dict[key]

        # pkey["func"](*arglist,**kwarglist) gives the value of the trajectory
        # in atomic units. unit_to_user() returns the value in the user
        # specified units.

        with self._threadlock:
            value = pkey["func"](*arglist, **kwarglist)
        if "dimension" in pkey:
            dimension = pkey["dimension"]
        else:
            dimension = ""
        return value, dimension, unit<|MERGE_RESOLUTION|>--- conflicted
+++ resolved
@@ -888,18 +888,14 @@
                 "help": "Estimator for the fermionic sign, also used for reweighting fermionic observables.",
                 "longhelp": """Estimator for the fermionic sign, also used for reweighting fermionic observables.
                                Decreases exponentially with beta and the number of particles, but if not too large,
-<<<<<<< HEAD
-                               can be used to recover fermionic statistics from bosonic simulations""",
+                               can be used to recover fermionic statistics from bosonic simulations,
+                               see doi:10.1063/5.0008720.""",
             },
             "boson_profiling": {
                 "dimension": "seconds",
                 "help": "The total clock time elapsed while computing boson potential and forces.",
                 "func": (lambda: getattr(self.nm, "boson_time", 0)),
-=======
-                               can be used to recover fermionic statistics from bosonic simulations,
-                               see doi:10.1063/5.0008720.""",
->>>>>>> 7f2edf0e
-            },
+            }
         }
 
     def bind(self, system):
