--- conflicted
+++ resolved
@@ -893,14 +893,6 @@
                                can be used to recover fermionic statistics from bosonic simulations,
                                see doi:10.1063/5.0008720.""",
             },
-<<<<<<< HEAD
-            "boson_profiling": {
-                "dimension": "seconds",
-                "help": "The total clock time elapsed while computing boson potential and forces.",
-                "func": (lambda: getattr(self.nm, "boson_time", 0)),
-            }
-=======
->>>>>>> fe33658e
         }
 
     def bind(self, system):
@@ -1342,11 +1334,7 @@
             atom, iatom, latom, skip_atom_indices=set(self.nm.bosons)
         )
         if bosons_included:
-<<<<<<< HEAD
-            res += self.nm.exchange.get_kinetic_td()
-=======
             res += self.nm.exchange_potential.kinetic_td
->>>>>>> fe33658e
             ncount += len(bosons_included)
 
         if ncount == 0:
@@ -2717,26 +2705,9 @@
         return ti
 
     def get_exchange_distinct_prob(self):
-<<<<<<< HEAD
-        if self.nm.exchange is None:
-            raise Exception("No bosons found for exchange_distinct_prob")
-        return self.nm.exchange.get_distinct_probability()
-
-    def get_exchange_longest_prob(self):
-        if self.nm.exchange is None:
-            raise Exception("No bosons found for exchange_all_prob")
-        return self.nm.exchange.get_longest_probability()
-
-    def get_fermionic_sign(self):
-        if self.nm.exchange is None:
-            raise Exception("No bosons found for fermionic_sign")
-        return self.nm.exchange.get_fermionic_sign()
-
-=======
         if self.nm.exchange_potential is None:
             raise Exception("No bosons found for exchange_distinct_prob")
         return self.nm.exchange_potential.distinct_probability
->>>>>>> fe33658e
 
     def get_exchange_longest_prob(self):
         if self.nm.exchange_potential is None:
