"""Holds the class which computes important properties of the system, and
prepares them for output.
"""

# This file is part of i-PI.
# i-PI Copyright (C) 2014-2015 i-PI developers
# See the "licenses" directory for full license information.


import numpy as np
import sys

from ipi.utils.messages import verbosity, info, warning
from ipi.utils.depend import dstrip
from ipi.utils.units import Constants, unit_to_internal
from ipi.utils.mathtools import logsumlog, h2abc_deg
from ipi.utils.io.inputs import io_xml
<<<<<<< HEAD
from ipi.utils.exchange import ExchangePotential
from ipi.engine.atoms import *
from ipi.engine.cell import *
from ipi.engine.ensembles import *
from ipi.engine.forces import *

=======
>>>>>>> 7746fc6b

__all__ = ["Properties", "Trajectories", "getkey", "getall", "help_latex"]


def getkey(pstring):
    """Strips units and argument lists from a property/trajectory keyword.

    Args:
       pstring: The string input by the user that specifies an output,
          which in general will specify units and argument lists.

    Returns: A string giving the keyword for the property, stripped of the
       argument lists and units key words.
    """

    pa = pstring.find("(")
    if pa < 0:
        pa = len(pstring)
    pu = pstring.find("{")
    if pu < 0:
        pu = len(pstring)
    return pstring[0 : min(pa, pu)].strip()


def getall(pstring):
    """Returns the keyword, units and argument list separately.

    Args:
       pstring: The string input by the user that specifies an output,
          which in general will specify units and argument lists.

    Returns: A tuple giving the keyword for the property, and its units
       argument list and key word argument list.
    """

    unit = ""
    arglist = ()
    kwarglist = {}
    unstart = len(pstring)
    argstart = unstart

    if "}" in pstring:
        # the property has a user-defined unit
        unstart = pstring.find("{")
        unstop = pstring.find("}", unstart)
        if unstop == -1:
            raise ValueError("Incorrect format in units specification " + pstring)
        unit = pstring[unstart + 1 : unstop]
    if "(" in pstring:
        # If the property has additional arguments
        argstart = pstring.find("(")
        argstop = pstring.find(")", argstart)
        if argstop == -1:
            raise ValueError("Incorrect format in argument list " + pstring)

        argstr = pstring[argstart : argstop + 1]
        arglist = io_xml.read_tuple(argstr, delims="()", split=";", arg_type=str)
        for arg in arglist:
            # If a keyword argument is used
            equals = arg.find("=")
            if equals >= 0:
                kwarglist[arg[0:equals].strip()] = arg[equals + 1 :].strip()
                arglist = tuple(a for a in arglist if not a == arg)

    pstring = pstring[
        0 : min(unstart, argstart)
    ].strip()  # strips the arguments from pstring name

    return (pstring, unit, arglist, kwarglist)


def help_latex(idict, standalone=True):
    """Function to generate a LaTeX formatted string.

    Can be used in the manual to list the different available outputs.

    Args:
       idict: Either property_dict or traj_dict, to be used to
          generate the help file.
       standalone: A boolean giving whether the latex file produced will be a
          stand-alone document, or will be intended as a section of a larger
          document with cross-references between the different sections.

    Returns:
       A LaTeX formatted string.
    """

    rstr = ""
    if standalone:
        # assumes that it is a stand-alone document, so must have document
        # options.
        rstr += r"\documentclass[12pt,fleqn]{report}"
        rstr += r"""
\usepackage{etoolbox}
\usepackage{suffix}

\newcommand{\ipiitem}[3]{%
\ifblank{#1}{}{\ifstrequal{#1}{\underline{}}{}{
{\noindent\textbf{#1}:\rule{0.0pt}{1.05\baselineskip}\quad}}}% uses a strut to add a bit of vertical space
{#2}\parskip=0pt\par
\ifblank{#3}{}%
{ {\hfill\raggedleft\textit{\small #3}\par} }
}
"""
        rstr += "\n" + r"\begin{document}\n"
        rstr += "The following are the different allowable ouputs:\n" + r"\par"

    for out in sorted(idict):
        rstr += r"\ipiitem{" + out + "}"
        if "longhelp" in idict[out]:
            rstr += "{" + idict[out]["longhelp"] + "}"
        else:
            rstr += "{" + idict[out]["help"] + "}"

        # see if there are additional attributes to print out
        xstr = ""
        if (
            "dimension" in idict[out] and idict[out]["dimension"] != "undefined"
        ):  # doesn't print out dimension if not necessary.
            xstr += "dimension: " + idict[out]["dimension"] + "; "
        if "size" in idict[out]:
            xstr += "size: " + str(idict[out]["size"]) + "; "
        rstr += "{" + xstr + "}"

    if standalone:
        # ends the created document if it is not part of a larger document
        rstr += r"\end{document}"

    # Some escape characters are necessary for the proper latex formatting
    rstr = rstr.replace("_", "\\_")
    rstr = rstr.replace("\\\\_", "\\_")
    rstr = rstr.replace("...", "\\ldots ")
    rstr = rstr.replace("<", "$<$")
    rstr = rstr.replace(">", "$>$")
    rstr = rstr.replace("[", "$[$")
    rstr = rstr.replace("]", "$]$")

    return rstr


def help_rst(idict, standalone=True):
    """Function to generate a REST formatted string.

    Can be used in the manual to list the different available outputs.

    Args:
       idict: Either property_dict or traj_dict, to be used to
          generate the help file.
       standalone: A boolean giving whether the RST file produced will be a
          stand-alone document, or will be intended as a section of a larger
          document with cross-references between the different sections.

    Returns:
       A RST formatted string.
    """

    rstr = ""
    for out in sorted(idict):
        rstr += f"**{out}**:\n"
        if "longhelp" in idict[out]:
            rstr += " ".join(idict[out]["longhelp"].split())
        else:
            rstr += " ".join(idict[out]["help"].split())

        # see if there are additional attributes to print out
        xstr = ""
        if (
            "dimension" in idict[out]
            and idict[out]["dimension"] != "undefined"
            and len(idict[out]["dimension"]) > 0
        ):  # doesn't print out dimension if not necessary.
            xstr += "dimension: " + idict[out]["dimension"] + "; "
        if "size" in idict[out]:
            xstr += "size: " + str(idict[out]["size"]) + "; "

        if len(xstr) > 0:
            rstr += f"\n\n*{xstr.strip()}*"
        rstr += "\n\n"
    return rstr


class Properties:

    """A proxy to compute and output properties of the system.

    Takes the fundamental properties calculated during the simulation, and
    prepares them for output. It also contains simple algorithms to calculate
    other properties not calculated during the simulation itself, so that
    these can also be output.

    Attributes:
       fd_delta: A float giving the size of the finite difference
          parameter used in the Yamamoto kinetic energy estimator. Defaults
          to _DEFAULT_FINDIFF.
       _DEFAULT_FDERROR: A float giving the size of the minimum precision
          allowed for the finite difference calculation in the Yamamoto kinetic
          energy estimator.
       _DEFAULT_MINFID: A float giving the maximum displacement in the Yamamoto
          kinetic energy estimator.
       dbeads: A dummy Beads object used in the Yamamoto kinetic energy
          estimator.
       dforces: A dummy Forces object used in the Yamamoto kinetic energy
          estimator.
       system: The System object containing the data to be output.
       ensemble: An ensemble object giving the objects necessary for producing
          the correct ensemble.
       beads: A beads object giving the atoms positions.
       nm: A normal modes object giving the normal mode representation.
       cell: A cell object giving the system box.
       forces: A forcefield object giving the force calculator for each
          replica of the system.
       property_dict: A dictionary containing all the properties that can be
          output.
    """

    _DEFAULT_FINDIFF = 1e-4
    _DEFAULT_FDERROR = 1e-6
    _DEFAULT_MINFID = 1e-7

    def __init__(self):
        """Initialises Properties."""

        self.property_dict = {
            "step": {
                "dimension": "number",
                "help": "The current simulation time step.",
                "func": (lambda: (1 + self.simul.step)),
            },
            "time": {
                "dimension": "time",
                "help": "The elapsed simulation time.",
                "func": (lambda: self.ensemble.time),
            },
            "temperature": {
                "dimension": "temperature",
                "help": "The current temperature, as obtained from the MD kinetic energy.",
                "longhelp": """The current temperature, as obtained from the MD kinetic energy of the (extended)
                                      ring polymer. Takes optional arguments 'atom', 'bead' or 'nm'.  'atom' can be either an
                                      atom label or an index (zero-based) to specify which species or individual atom
                                      to output the temperature of. If not specified, all atoms are used and averaged.
                                      'bead' or 'nm' specify whether the temperature should be computed for a single bead
                                      or normal mode.""",
                "func": self.get_temp,
            },
            "density": {
                "dimension": "density",
                "help": "The mass density of the physical system.",
                "func": (lambda: self.beads.m.sum() / self.cell.V),
            },
            "volume": {
                "dimension": "volume",
                "help": "The volume of the cell box.",
                "func": (lambda: self.cell.V),
            },
            "cell_h": {
                "dimension": "length",
                "help": "The simulation cell as a matrix. Returns the 6 non-zero components in the form [xx, yy, zz, xy, xz, yz].",
                "size": 6,
                "func": (lambda: self.tensor2vec(self.cell.h)),
            },
            "cell_abcABC": {
                "dimension": "undefined",
                "help": "The lengths of the cell vectors and the angles between them in degrees as a list of the form [a, b, c, A, B, C]",
                "longhelp": """The lengths of the cell vectors and the angles between them in degrees as a list of the
                      form [a, b, c, A, B, C], where A is the angle between the sides of length b and c in degrees, and B and C
                      are defined similarly. Since the output mixes different units, a, b and c can only be output in bohr.""",
                "size": 6,
                "func": (lambda: np.asarray(h2abc_deg(self.cell.h))),
            },
            "conserved": {
                "dimension": "energy",
                "help": "The value of the conserved energy quantity per bead.",
                "func": (lambda: self.ensemble.econs / float(self.beads.nbeads)),
            },
            "ensemble_lp": {
                "dimension": "undefined",
                "help": "The log of the ensemble probability",
                "func": (lambda: self.ensemble.lpens),
            },
            "ensemble_temperature": {
                "dimension": "temperature",
                "help": "The target temperature for the current ensemble",
                "func": (lambda: self.ensemble.temp),
            },
            "ensemble_pressure": {
                "dimension": "pressure",
                "help": "The target pressure for the current ensemble",
                "func": (lambda: self.ensemble.pext),
            },
            "hweights_component": {
                "dimension": "",
                "help": "The weight associated to the one part of the hamiltonian. ",
                "longhelp": """The weight associated one part of the hamiltonian. Takes one mandatory
                         argument index (zero-based) that indicates for which component of the hamiltonian the weight must be returned. """,
                "func": (lambda index: self.ensemble.hweights[int(index)]),
            },
            "ensemble_bias": {
                "dimension": "energy",
                "help": "The bias applied to the current ensemble",
                "func": (lambda: self.ensemble.bias.pot / self.beads.nbeads),
            },
            "bweights_component": {
                "dimension": "",
                "help": "The weight associated to the one part of the hamiltonian. ",
                "longhelp": """The weight associated one part of the hamiltonian. Takes one mandatory
                         argument index (zero-based) that indicates for which component of the hamiltonian the weight must be returned. """,
                "func": (lambda index: self.ensemble.bweights[int(index)]),
            },
            #      "ensemble_logweight":  {  "dimension": "",
            #                       "help" : "The (log) weight of the configuration in the biassed ensemble",
            #                       "func": (lambda: self.ensemble.bias/(Constants.kb*self.ensemble.temp)) },
            "potential": {
                "dimension": "energy",
                "help": "The physical system potential energy.",
                "longhelp": """The physical system potential energy. With the optional argument 'bead'
                         will print the potential associated with the specified bead.""",
                "func": (
                    lambda bead="-1": self.forces.pot / self.beads.nbeads
                    if int(bead) < 0
                    else self.forces.pots[int(bead)]
                ),
            },
            "bead_potentials": {
                "dimension": "energy",
                "help": "The physical system potential energy of each bead.",
                "size": "nbeads",
                "func": (lambda: self.forces.pots),
            },
            "potential_opsc": {
                "dimension": "energy",
                "help": "The Suzuki-Chin operator estimator for the potential energy of the physical system.",
                "func": (
                    lambda: 2.0 / self.beads.nbeads * np.sum(self.forces.pots[::2])
                ),
            },
            "potential_tdsc": {
                "dimension": "energy",
                "help": "The Suzuki-chin thermodyanmic estimator for the potential energy of the physical system.",
                "func": self.get_scpottd,
            },
            "pot_component": {
                "dimension": "energy",
                "help": "The contribution to the system potential from one of the force components. ",
                "longhelp": """The contribution to the system potential from one of the force components.
                       Takes one mandatory argument index (zero-based) that indicates which component of the
                       potential must be returned. The optional argument 'bead' will print the potential associated
                       with the specified bead. If the potential is weighed, the weight will be applied. """,
                "func": (
                    lambda index, bead="-1": self.forces.pots_component(
                        int(index)
                    ).sum()
                    / self.beads.nbeads
                    if int(bead) < 0
                    else self.forces.pots_component(int(index))[int(bead)]
                ),
            },
            "pot_component_raw": {
                "dimension": "energy",
                "help": "The contribution to the system potential from one of the force components. ",
                "longhelp": """The contribution to the system potential from one of the
                       force components. Takes one mandatory argument index (zero-based) that indicates
                       which component of the potential must be returned. The optional argument 'bead'
                       will print the potential associated with the specified bead. Potential weights
                       will not be applied. """,
                "func": (
                    lambda index, bead="-1": self.forces.pots_component(
                        int(index), False
                    ).sum()
                    / self.beads.nbeads
                    if int(bead) < 0
                    else self.forces.pots_component(int(index), False)[int(bead)]
                ),
            },
            "forcemod": {
                "dimension": "force",
                "help": "The modulus of the force.",
                "longhelp": """The modulus of the force. With the optional argument 'bead'
                       will print the force associated with the specified bead.""",
                "func": (
                    lambda bead="-1": np.linalg.norm(self.forces.f) / self.beads.nbeads
                    if int(bead) < 0
                    else np.linalg.norm(self.forces.f[int(bead)])
                ),
            },
            "spring": {
                "dimension": "energy",
                "help": "The total spring potential energy between the beads of all the ring polymers in the system.",
                "func": (lambda: self.nm.vspring / self.beads.nbeads),
            },
            "kinetic_md": {
                "dimension": "energy",
                "help": "The kinetic energy of the (extended) classical system.",
                "longhelp": """The kinetic energy of the (extended) classical system.
                       Takes optional arguments 'atom', 'bead' or 'nm'.  'atom' can be either an
                       atom label or an index (zero-based) to specify which species or individual atom
                       to output the kinetic energy of. If not specified, all atoms are used and averaged.
                       'bead' or 'nm' specify whether the kinetic energy should be computed for a single bead
                       or normal mode. If not specified, all atoms/beads/nm are used.""",
                "func": self.get_kinmd,
            },
            "kinetic_cv": {
                "dimension": "energy",
                "help": "The centroid-virial quantum kinetic energy of the physical system.",
                "longhelp": """The centroid-virial quantum kinetic energy of the physical system.
                      Takes an argument 'atom', which can be either an atom label or index (zero based)
                      to specify which species to find the kinetic energy of. If not specified, all atoms are used.""",
                "func": self.get_kincv,
            },
            "kinetic_gcv": {
                "dimension": "energy",
                "help": "The global centroid-virial quantum kinetic energy of the physical system.",
                "longhelp": """The global centroid-virial quantum kinetic energy of the physical system.""",
                "func": self.get_kingcv,
            },
            "prim_identical": {
                "dimension": "energy",
                "help": "The primitive quantum kinetic energy of indistinguishable particles.",
                "longhelp": """The primitive quantum kinetic energy for a system of indistinguishable particles.""",
                "func": self.get_prim_identical,
            },
            "kinetic_td": {
                "dimension": "energy",
                "help": "The primitive quantum kinetic energy of the physical system.",
                "longhelp": """The primitive quantum kinetic energy of the physical system.
                      Takes an argument 'atom', which can be either an atom label or index (zero based)
                      to specify which species to find the kinetic energy of. If not specified, all atoms are used.""",
                "func": self.get_kintd,
            },
            "kinetic_prsc": {
                "dimension": "energy",
                "help": "The Suzuki-Chin primitive estimator of the quantum kinetic energy of the physical system",
                "func": self.get_sckinpr,
            },
            "kinetic_tdsc": {
                "dimension": "energy",
                "help": "The Suzuki-Chin centroid-virial thermodynamic estimator of the quantum kinetic energy of the physical system.",
                "longhelp": """The Suzuki-Chin centroid-virial thermodynamic estimator of the quantum
                      kinetic energy of the physical system. Takes an argument 'atom', which can be either
                      an atom label or index (zero based) to specify which species to find the kinetic energy
                      of. If not specified, all atoms are used.""",
                "func": self.get_sckintd,
            },
            "kinetic_opsc": {
                "dimension": "energy",
                "help": "The Suzuki-Chin centroid-virial operator estimator of the quantum kinetic energy of the physical system.",
                "longhelp": """The centroid-virial quantum kinetic energy of the physical system.
                      Takes an argument 'atom', which can be either an atom label or index (zero based)
                      to specify which species to find the kinetic energy of. If not specified, all atoms are used.""",
                "func": self.get_sckinop,
            },
            "kinetic_tens": {
                "dimension": "energy",
                "help": "The centroid-virial quantum kinetic energy tensor of the physical system.",
                "longhelp": """The centroid-virial quantum kinetic energy tensor of the physical system.
                      Returns the 6 independent components in the form [xx, yy, zz, xy, xz, yz]. Takes an
                      argument 'atom', which can be either an atom label or index (zero based) to specify
                      which species to find the kinetic tensor components of. If not specified, all atoms are used.""",
                "size": 6,
                "func": self.get_ktens,
            },
            "kinetic_ij": {
                "dimension": "energy",
                "help": "The centroid-virial off-diagonal quantum kinetic energy tensor of the physical system.",
                "longhelp": """The centroid-virial off-diagonal quantum kinetic energy tensor of the physical system.
                      This computes the cross terms between atoms i and atom j, whose average is  <p_i*p_j/(2*sqrt(m_i*m_j))>.
                      Returns the 6 independent components in the form [xx, yy, zz, xy, xz, yz]. Takes arguments 'i' and 'j',
                       which give the indices of the two desired atoms.""",
                "size": 6,
                "func": self.get_kij,
            },
            "r_gyration": {
                "dimension": "length",
                "help": "The average radius of gyration of the selected ring polymers.",
                "longhelp": """The average radius of gyration of the selected ring polymers. Takes an
                      argument 'atom', which can be either an atom label or index (zero based) to specify which
                      species to find the radius of gyration of. If not specified, all atoms are used and averaged.""",
                "func": self.get_rg,
            },
            "atom_x": {
                "dimension": "length",
                "help": "The position (x,y,z) of a particle given its index.",
                "longhelp": """The position (x,y,z) of a particle given its index. Takes arguments index
                       and bead (both zero based). If bead is not specified, refers to the centroid.""",
                "size": 3,
                "func": (
                    lambda atom="", bead="-1": self.get_atom_vec(
                        self.beads.q, atom=atom, bead=bead
                    )
                ),
            },
            "atom_x_path": {
                "dimension": "length",
                "help": "The positions of all the beads of a particle given its index.",
                "longhelp": """The positions of all the beads of a particle given its index.
                        Takes an argument index (zero based).""",
                "func": (
                    lambda atom="": np.asarray(
                        [
                            self.get_atom_vec(self.beads.q, atom=atom, bead=j)
                            for j in range(self.beads.nbeads)
                        ]
                    ).flatten()
                ),
            },
            "atom_f_path": {
                "dimension": "length",
                "help": "The forces acting on all the beads of a particle given its index.",
                "longhelp": """The forces acting on all the beads of a particle given its index. Takes arguments index
                       and bead (both zero based). If bead is not specified, refers to the centroid.""",
                "func": (
                    lambda atom="": np.asarray(
                        [
                            self.get_atom_vec(self.forces.f, atom=atom, bead=j)
                            for j in range(self.beads.nbeads)
                        ]
                    ).flatten()
                ),
            },
            "atom_v": {
                "dimension": "velocity",
                "help": "The velocity (x,y,z) of a particle given its index.",
                "longhelp": """The velocity (x,y,z) of a particle given its index. Takes arguments index
                       and bead (both zero based). If bead is not specified, refers to the centroid.""",
                "size": 3,
                "func": (
                    lambda atom="", bead="-1": self.get_atom_vec(
                        self.beads.p / self.beads.m3, atom=atom, bead=bead
                    )
                ),
            },
            "vcom": {
                "dimension": "velocity",
                "help": "The COM velocity (x,y,z) of the system or a chosen species.",
                "longhelp": """The center of mass velocity (x,y,z) of the system or of a species. Takes arguments label
                       (default to all species) and bead (zero based). If bead is not specified, refers to the centroid.""",
                "size": 3,
                "func": self.get_vcom,
            },
            "atom_p": {
                "dimension": "momentum",
                "help": "The momentum (x,y,z) of a particle given its index.",
                "longhelp": """The momentum (x,y,z) of a particle given its index. Takes arguments index
                      and bead (both zero based). If bead is not specified, refers to the centroid.""",
                "size": 3,
                "func": (
                    lambda atom="", bead="-1": self.get_atom_vec(
                        self.beads.p, atom=atom, bead=bead
                    )
                ),
            },
            "global_centroid": {
                "dimension": "length",
                "help": "The coordinates (x,y,z) of the global centroid of the physical system.",
                "longhelp": "The coordinates (x,y,z) of the global centroid of the physical system.",
                "size": 3,
                "func": self.get_glob_centroid,
            },
            "tot_nonspring_force": {
                "dimension": "force",
                "help": "The force components (x,y,z) of the total (non-spring) force acting on the system.",
                "longhelp": "The force components (x,y,z) of the total (non-spring) force acting on the system.",
                "size": 3,
                "func": self.get_forces_sum,
            },
            "atom_f": {
                "dimension": "force",
                "help": "The force (x,y,z) acting on a particle given its index.",
                "longhelp": """The force (x,y,z) acting on a particle given its index. Takes arguments index
                      and bead (both zero based). If bead is not specified, refers to the centroid.""",
                "size": 3,
                "func": (
                    lambda atom="", bead="-1": self.get_atom_vec(
                        self.forces.f, atom=atom, bead=bead
                    )
                ),
            },
            "stress_md": {
                "dimension": "pressure",
                "size": 6,
                "help": "The total stress tensor of the (extended) classical system.",
                "longhelp": """The total stress tensor of the (extended) classical system. Returns the 6
                      independent components in the form [xx, yy, zz, xy, xz, yz].""",
                "func": (
                    lambda: self.tensor2vec(
                        (self.forces.vir + self.nm.kstress) / self.cell.V
                    )
                ),
            },
            "pressure_md": {
                "dimension": "pressure",
                "help": "The pressure of the (extended) classical system.",
                "func": (
                    lambda: np.trace(
                        (self.forces.vir + self.nm.kstress) / (3.0 * self.cell.V)
                    )
                ),
            },
            "kstress_md": {
                "dimension": "pressure",
                "size": 6,
                "help": "The kinetic stress tensor of the (extended) classical system.",
                "longhelp": """The kinetic stress tensor of the (extended) classical system. Returns the 6
                      independent components in the form [xx, yy, zz, xy, xz, yz].""",
                "func": (lambda: self.tensor2vec(self.nm.kstress / self.cell.V)),
            },
            "virial_fq": {
                "dimension": "energy",
                "size": 1,
                "help": "The scalar product of force and position.",
                "longhelp": """Returns the scalar product of force and positions. Useful to compensate for
                          the harmonic component of a potential. Gets one argument 'ref' that should be a filename for a
                          reference configuration, in the style of the FFDebye geometry input, and one that contains the input units.""",
                "func": self.get_fqvirial,
            },
            "virial_md": {
                "dimension": "pressure",
                "size": 6,
                "help": "The virial tensor of the (extended) classical system.",
                "longhelp": """The virial tensor of the (extended) classical system. Returns the 6
                      independent components in the form [xx, yy, zz, xy, xz, yz].""",
                "func": (lambda: self.tensor2vec(self.forces.vir / self.cell.V)),
            },
            "stress_cv": {
                "dimension": "pressure",
                "size": 6,
                "help": "The total quantum estimator for the stress tensor of the physical system.",
                "longhelp": """The total quantum estimator for the stress tensor of the physical system. Returns the
                      6 independent components in the form [xx, yy, zz, xy, xz, yz].""",
                "func": (
                    lambda: self.tensor2vec(self.forces.vir + self.kstress_cv())
                    / (self.cell.V * self.beads.nbeads)
                ),
            },
            "pressure_tdsc": {
                "dimension": "pressure",
                "help": "The Suzuki-Chin thermodynamic estimator for pressure of the physical system.",
                "func": (
                    lambda: np.trace(
                        self.forces.vir + self.forces.virsc + self.kstress_sctd()
                    )
                    / (3.0 * self.cell.V * self.beads.nbeads)
                ),
            },
            "vir_tdsc": {
                "dimension": "pressure",
                "help": "The Suzuki-Chin thermodynamic estimator for pressure of the physical system.",
                "func": (
                    lambda: np.trace(self.forces.vir + self.forces.virsc)
                    / (3.0 * self.cell.V * self.beads.nbeads)
                ),
            },
            "kstress_tdsc": {
                "dimension": "pressure",
                "help": "The Suzuki-Chin thermodynamic estimator for pressure of the physical system.",
                "func": (
                    lambda: np.trace(self.kstress_sctd())
                    / (3.0 * self.cell.V * self.beads.nbeads)
                ),
            },
            "pressure_cv": {
                "dimension": "pressure",
                "help": "The quantum estimator for pressure of the physical system.",
                "func": (
                    lambda: np.trace(self.forces.vir + self.kstress_cv())
                    / (3.0 * self.cell.V * self.beads.nbeads)
                ),
            },
            "kstress_cv": {
                "dimension": "pressure",
                "size": 6,
                "help": "The quantum estimator for the kinetic stress tensor of the physical system.",
                "longhelp": """The quantum estimator for the kinetic stress tensor of the physical system.
                      Returns the 6 independent components in the form [xx, yy, zz, xy, xz, yz].""",
                "func": (
                    lambda: self.tensor2vec(
                        self.kstress_cv() / (self.cell.V * self.beads.nbeads)
                    )
                ),
            },
            "virial_cv": {
                "dimension": "pressure",
                "size": 6,
                "help": "The quantum estimator for the virial stress tensor of the physical system.",
                "longhelp": """The quantum estimator for the virial stress tensor of the physical system.
                      Returns the 6 independent components in the form [xx, yy, zz, xy, xz, yz].""",
                "func": (
                    lambda: self.tensor2vec(
                        self.forces.vir / (self.cell.V * self.beads.nbeads)
                    )
                ),
            },
            "displacedpath": {
                "dimension": "undefined",
                "help": "The displaced path end-to-end distribution estimator",
                "longhelp": """This is the estimator for the end-to-end distribution, that can be used to calculate the
                      particle momentum distribution as described in in L. Lin, J. A. Morrone, R. Car and M. Parrinello,
                      105, 110602 (2010), Phys. Rev. Lett. Takes arguments 'ux', 'uy' and 'uz', which are the components of
                      the path opening vector. Also takes an argument 'atom', which can be either an atom label or index
                      (zero based) to specify which species to find the end-to-end distribution estimator for. If not
                      specified, all atoms are used. Note that one atom is computed at a time, and that each path opening
                      operation costs as much as a PIMD step. Returns the average over the selected atoms of the estimator of
                      exp(-U(u)) for each frame.""",
                "func": self.get_linlin,
            },
            "scaledcoords": {
                "dimension": "undefined",
                "help": "The scaled coordinates estimators that can be used to compute energy and heat capacity",
                "longhelp": """Returns the estimators that are required to evaluate the scaled-coordinates estimators
                       for total energy and heat capacity, as described in T. M. Yamamoto,
                       J. Chem. Phys., 104101, 123 (2005). Returns eps_v and eps_v', as defined in that paper.
                       As the two estimators have a different dimensions, this can only be output in atomic units.
                       Takes one argument, 'fd_delta', which gives the value of the finite difference parameter used -
                       which defaults to """
                + str(-self._DEFAULT_FINDIFF)
                + """. If the value of 'fd_delta' is negative,
                       then its magnitude will be reduced automatically by the code if the finite difference error
                       becomes too large.""",
                "func": self.get_yama_estimators,
                "size": 2,
            },
            "kcv_scaledcoords": {
                "dimension": "undefined",
                "help": "The scaled coordinates estimators that can be used to compute energy and heat capacity",
                "longhelp": """Returns the estimators that are required to evaluate the scaled-coordinates estimators
                       for total energy and heat capacity, as described in T. M. Yamamoto,
                       J. Chem. Phys., 104101, 123 (2005). Returns eps_v and eps_v', as defined in that paper.
                       As the two estimators have a different dimensions, this can only be output in atomic units.
                       Takes one argument, 'fd_delta', which gives the value of the finite difference parameter used -
                       which defaults to """
                + str(-self._DEFAULT_FINDIFF)
                + """. If the value of 'fd_delta' is negative,
                       then its magnitude will be reduced automatically by the code if the finite difference error
                       becomes too large.""",
                "func": self.get_kcv_estimators,
                "size": 2,
            },
            "sc_scaledcoords": {
                "dimension": "undefined",
                "help": "The Suzuki-Chin scaled coordinates estimators that can be used to compute energy and heat capacity",
                "longhelp": """Returns the estimators that are required to evaluate the scaled-coordinates estimators
                       for total energy and heat capacity, as described in T. M. Yamamoto,
                       J. Chem. Phys., 104101, 123 (2005). Returns eps_v and eps_v', as defined in that paper.
                       As the two estimators have a different dimensions, this can only be output in atomic units.
                       Takes one argument, 'fd_delta', which gives the value of the finite difference parameter used -
                       which defaults to """
                + str(-self._DEFAULT_FINDIFF)
                + """. If the value of 'fd_delta' is negative,
                       then its magnitude will be reduced automatically by the code if the finite difference error
                       becomes too large.""",
                "func": self.get_scyama_estimators,
                "size": 2,
            },
            "isotope_scfep": {
                "dimension": "undefined",
                "size": 7,
                "func": self.get_isotope_yama,
                "help": "The scaled-coordinates free energy perturbation scaled mass KE estimator.",
                "longhelp": """Returns the (many) terms needed to compute the scaled-coordinates free energy
                      perturbation scaled mass KE estimator (M. Ceriotti, T. Markland, J. Chem. Phys. 138, 014112 (2013)).
                      Takes two arguments, 'alpha' and 'atom', which give the
                      scaled mass parameter and the atom of interest respectively, and default to '1.0' and ''. The
                      'atom' argument can either be the label of a particular kind of atom, or an index (zero based)
                      of a specific atom. This property computes, for each atom in the selection, an estimator for
                      the kinetic energy it would have had if it had the mass scaled by alpha. The 7 numbers output
                      are the average over the selected atoms of the log of the weights <h>, the average of the
                      squares <h**2>, the average of the un-weighted scaled-coordinates kinetic energies  <T_CV>
                      and of the squares <T_CV**2>, the log sum of the weights LW=ln(sum(e**(-h))), the sum of the
                      re-weighted kinetic energies, stored as a log modulus and sign, LTW=ln(abs(sum(T_CV e**(-h))))
                      STW=sign(sum(T_CV e**(-h))). In practice, the best estimate of the estimator can be computed
                      as [sum_i exp(LTW_i)*STW_i]/[sum_i exp(LW_i)]. The other terms can be used to compute diagnostics
                      for the statistical accuracy of the re-weighting process. Note that evaluating this estimator costs
                      as much as a PIMD step for each atom in the list. The elements that are output have different
                      units, so the output can be only in atomic units.""",
            },
            "isotope_tdfep": {
                "dimension": "undefined",
                "size": 7,
                "func": self.get_isotope_thermo,
                "help": "The thermodynamic free energy perturbation scaled mass KE estimator.",
                "longhelp": """Returns the (many) terms needed to compute the thermodynamic free energy
                      perturbation scaled mass KE estimator (M. Ceriotti, T. Markland, J. Chem. Phys. 138, 014112 (2013)).
                      Takes two arguments, 'alpha' and 'atom', which give the
                      scaled mass parameter and the atom of interest respectively, and default to '1.0' and ''. The
                      'atom' argument can either be the label of a particular kind of atom, or an index (zero based)
                      of a specific atom. This property computes, for each atom in the selection, an estimator for
                      the kinetic energy it would have had if it had the mass scaled by alpha. The 7 numbers output
                      are the average over the selected atoms of the log of the weights <h>, the average of the
                      squares <h**2>, the average of the un-weighted scaled-coordinates kinetic energies  <T_CV>
                      and of the squares <T_CV**2>, the log sum of the weights LW=ln(sum(e**(-h))), the sum of the
                      re-weighted kinetic energies, stored as a log modulus and sign, LTW=ln(abs(sum(T_CV e**(-h))))
                      STW=sign(sum(T_CV e**(-h))). In practice, the best estimate of the estimator can be computed
                      as [sum_i exp(LTW_i)*STW_i]/[sum_i exp(LW_i)]. The other terms can be used to compute diagnostics
                      for the statistical accuracy of the re-weighting process. Evaluating this estimator is inexpensive,
                      but typically the statistical accuracy is worse than with the scaled coordinates estimator.
                      The elements that are output have different
                      units, so the output can be only in atomic units.""",
            },
            "isotope_zetatd": {
                "dimension": "undefined",
                "size": 3,
                "func": self.get_isotope_zetatd,
                "help": "Thermodynamic isotope fractionation direct estimator in the form of ratios of partition functions.",
                "longhelp": """Returns the (many) terms needed to directly compute the relative probablity of
                      isotope substitution in two different systems/phases. Takes two arguments, 'alpha' , which gives the
                      scaled mass parameter and default to '1.0', and 'atom', which is the label or index of a type of atoms.
                      The 3 numbers output are 1) the average over the excess spring energy for an isotope atom substitution <spr>,
                      2) the average of the squares of the excess spring energy <spr**2>, and 3) the average of the exponential
                      of excess spring energy <exp(-beta*spr)>""",
            },
            "isotope_zetasc": {
                "dimension": "undefined",
                "size": 3,
                "func": self.get_isotope_zetasc,
                "help": "Scaled-coordinates isotope fractionation direct estimator in the form of ratios of partition functions.",
                "longhelp": """Returns the (many) terms needed to directly compute the relative probablity of
                      isotope substitution in two different systems/phases. Takes four arguments, 'alpha' , which gives the
                      scaled mass parameter and default to '1.0', and 'atom', which is the label or index of a type of atoms.
                      The 3 numbers output are 1) the average over the excess potential energy for scaled coordinates <sc>,
                      2) the average of the squares of the excess potential energy <sc**2>, and 3) the average of the exponential
                      of excess potential energy <exp(-beta*sc)>""",
            },
            "chin_weight": {
                "dimension": "undefined",
                "size": 3,
                "func": self.get_chin_correction,
                "help": "The weighting factor in Suzuki-Chin 4th-order PI expansion.",
                "longhelp": """The 3 numbers output are 1) the logarithm of the weighting factor -beta_P delta H,
                      2) the square of the logarithm, and 3) the weighting factor""",
            },
            "ti_weight": {
                "dimension": "undefined",
                "size": 3,
                "func": self.get_ti_correction,
                "help": "The weighting factor in Takahashi-Imada 4th-order PI expansion.",
                "longhelp": """The 3 numbers output are 1) the logarithm of the weighting factor -beta_P delta H,
                      2) the square of the logarithm, and 3) the weighting factor""",
            },
            "ti_pot": {
                "dimension": "energy",
                "size": 1,
                "func": self.get_ti_term,
                "help": "The correction potential in Takahashi-Imada 4th-order PI expansion.",
                "longhelp": """The correction potential in Takahashi-Imada 4th-order PI expansion.
                             Takes an argument 'atom', which can be either an atom label or index (zero based)
                             to specify which species to find the correction term for. If not specified,
                             all atoms are used.""",
            },
            "isotope_zetatd_4th": {
                "dimension": "undefined",
                "size": 5,
                "func": self.get_isotope_zetatd_4th,
                "help": "4th order thermodynamic isotope fractionation direct estimator in the form of ratios of partition functions.",
                "longhelp": """Returns the (many) terms needed to compute the thermodynamic
                          fourth-order direct estimator. Takes two arguments, 'alpha' , which gives the
                          scaled mass parameter and default to '1.0', and 'atom', which is the label or
                          index of a type of atoms. The 5 numbers output are 1) the average over the
                          excess spring energy for an isotope atom substitution <spr>, 2) the average
                          of the squares of the excess spring energy <spr**2>, and 3) the average of
                          the exponential of excess spring energy <exp(-beta*spr)>, and 4-5) Suzuki-Chin
                          and Takahashi-Imada 4th-order reweighing term""",
            },
            "isotope_zetasc_4th": {
                "dimension": "undefined",
                "size": 5,
                "func": self.get_isotope_zetasc_4th,
                "help": "4th order scaled-coordinates isotope fractionation direct estimator in the form of ratios of partition functions.",
                "longhelp": """Returns the (many) terms needed to compute the scaled-coordinates
                          fourth-order direct estimator. Takes two arguments, 'alpha' , which gives the scaled
                          mass parameter and default to '1.0', and 'atom', which is the label or index of a type
                          of atoms. The 5 numbers output are 1) the average over the excess potential energy for
                          an isotope atom substitution <sc>, 2) the average of the squares of the excess potential
                          energy <sc**2>, and 3) the average of the exponential of excess potential energy
                          <exp(-beta*sc)>, and 4-5) Suzuki-Chin and Takahashi-Imada 4th-order reweighing term""",
            },
            "exchange_distinct_prob": {
                "dimension": "undefined",
                "size": 1,
                "func": self.get_exchange_distinct_prob,
                "help": "Probability of the distinguishable configuration of bosonic exchange.",
                "longhelp": """Probability of the distinguishable configuration of bosonic exchange, the configuration 
                               where each atom is has its own separate ring polymer. 
                               A number between 0 and 1, tends to 1 in high temperatures, which indicates that 
                               bosonic exchange is negligible""",
            },
            "exchange_full_prob": {
                "dimension": "undefined",
                "size": 1,
                "func": self.get_exchange_longest_prob,
                "help": "Scaled probability of the bosonic exchange configuration where all atoms are connected.",
                "longhelp": """Scaled probability of the bosonic exchange configuration where all atoms are connected:
                               the probability of the configuration connecting the ring polymers of all the atoms into
                               one large ring polymer, divided by 1/N, where N is the number of atoms. 
                               A number between 0 and 1, tends to 1 in low temperatures, which indicates that 
                               bosonic exchange is very strong""",
            },
            "fermionic_avg_sign": {
                "dimension": "undefined",
                "size": 1,
                "func": self.get_fermionic_avg_sign,
                "help": "Average sign of exchange configuration, for reweighting fermionic observables.",
                "longhelp": """Average sign of exchange configuration, for reweighting fermionic observables.
                               Decreases exponentially with beta and the number of particles, but if not too large,
                               can be used to recover fermionic statistics from bosonic simulations""",
            },
        }

    def bind(self, system):
        """Binds the necessary objects from the system to calculate the
        required properties.

        Args:
           system: The System object to be bound.
        """

        self.ensemble = system.ensemble
        self.motion = system.motion
        self.beads = system.beads
        self.nm = system.nm
        self.cell = system.cell
        self.forces = system.forces
        self.simul = system.simul
        # dummy beads and forcefield objects so that we can use scaled and
        # displaced path estimators without changing the simulation bead
        # coordinates
        self.dbeads = system.beads.copy()
        self.dcell = system.cell.copy()
        self.dforces = system.forces.copy(self.dbeads, self.dcell)
        self.fqref = None
        self._threadlock = (
            system._propertylock
        )  # lock to avoid concurrent access and messing up with dbeads

        self.property_dict["bead_potentials"]["size"] = self.beads.nbeads
        # self.properties_init()  # Initialize the properties here so that all
        # +all variables are accessible (for example to set
        # +the size of the hamiltonian_weights).

    def __getitem__(self, key):
        """Retrieves the item given by key.

        Note that if the key contains a string (arg1; arg2; ... )
        then it will pass the appropriate positional arguments to the
        calculation function of the property. Note the brackets and
        the semi-colon separators. If instead we have the syntax
        (arg1=val1;arg2; ... ), then the keyword/value pair (arg1,val1)
        will be added to the keyword argument list. The appropriate key word
        arguments will then be passed to the calculation function instead.

        Similarly, if the key contains a string {unit}, then it will take
        the string 'unit' and use it to define the units that the property
        is output in.

        Args:
           key: A string contained in property_dict.

        Returns:
           The property labelled by the keyword key, along with its unit
           keyword, and the argument lists for the function used to calculate
           the property specified by the keyword key.
        """

        (key, unit, arglist, kwarglist) = getall(key)
        pkey = self.property_dict[key]

        # pkey["func"](*arglist,**kwarglist) gives the value of the property
        # in atomic units. unit_to_user() returns the value in the user
        # specified units.
        with self._threadlock:
            value = pkey["func"](*arglist, **kwarglist)
        if "dimension" in pkey:
            dimension = pkey["dimension"]
        else:
            dimension = ""
        return value, dimension, unit

    def tensor2vec(self, tensor):
        """Takes a 3*3 symmetric tensor and returns it as a 1D array,
        containing the elements [xx, yy, zz, xy, xz, yz].
        """

        return np.array(
            [
                tensor[0, 0],
                tensor[1, 1],
                tensor[2, 2],
                tensor[0, 1],
                tensor[0, 2],
                tensor[1, 2],
            ]
        )

    def get_atom_vec(self, prop_vec, atom="", bead="-1"):
        """Gives a vector for one atom.

        Args:
           prop_vec: An array from which to take the atomic vector from.
           atom: The index of the atom for which the vector will
              be output.
           bead: The index of the replica of the atom for which the
              vector will be output. If less than 0, then the centroid is used.
        """

        if atom == "":
            raise IndexError("Must specify the index for atom_vec property")
        atom = int(atom)
        bead = int(bead)
        if atom >= self.beads.natoms:
            raise IndexError(
                "Cannot output atom_vec property as atom index %d is larger than the number of atoms"
                % atom
            )
        if bead >= self.beads.nbeads:
            raise IndexError(
                "Cannot output atom_vec property as bead index %d is larger than the number of beads"
                % bead
            )

        if bead < 0:
            atom_vec = np.zeros(3)
            for b in range(self.beads.nbeads):
                atom_vec += prop_vec[b, 3 * atom : 3 * (atom + 1)]
            return atom_vec / float(self.beads.nbeads)
        else:
            return prop_vec[bead, 3 * atom : 3 * (atom + 1)]

    def get_temp(self, atom="", bead="", nm=""):
        """Calculates the MD kinetic temperature.

        In case where a specie or a set of indices is selected, and there are constraints,
        the result might be incorrect, as the kinetic energy is not necessarily proportional
        to the temperature. Rather than using a scaling factor based on the number of degrees
        of freedom, we add fake momenta to all the fixed components, so that a meaningful
        result will be obtained for each subset of coordinates regardless of the constraints
        imposed on the system.

        Args:
           atom: If given, specifies the atom to give the temperature
              for. If not, then the simulation temperature.
        """

        if len(self.motion.fixatoms) > 0:
            for i in self.motion.fixatoms:
                pi = np.tile(
                    np.sqrt(
                        self.beads.m[i]
                        * Constants.kb
                        * self.ensemble.temp
                        * self.beads.nbeads
                    ),
                    3,
                )
                self.beads.p[:, 3 * i : 3 * i + 3] += pi

        if self.motion.fixcom:
            # Adds a fake momentum to the centre of mass. This is the easiest way
            # of getting meaningful temperatures for subsets of the system when there
            # are fixed components
            M = np.sum(self.beads.m)
            pcm = np.tile(
                np.sqrt(M * Constants.kb * self.ensemble.temp * self.beads.nbeads), 3
            )
            vcm = np.tile(pcm / M, self.beads.natoms)

            self.beads.p += self.beads.m3 * vcm

            # Avoid double counting
            if len(self.motion.fixatoms) > 0:
                for i in self.motion.fixatoms:
                    self.beads.p[:, 3 * i : 3 * i + 3] -= np.multiply(
                        self.beads.m[i], pcm / M
                    )

        kemd, ncount = self.get_kinmd(atom, bead, nm, return_count=True)

        if self.motion.fixcom:
            # Removes the fake momentum from the centre of mass.
            self.beads.p -= self.beads.m3 * vcm

        if len(self.motion.fixatoms) > 0:
            # re-fixes the fix atoms
            for i in self.motion.fixatoms:
                self.beads.p[:, 3 * i : 3 * i + 3] = 0.0

        return 2.0 * kemd / (Constants.kb * 3.0 * float(ncount) * self.beads.nbeads)

    def get_kincv(self, atom=""):
        """Calculates the quantum centroid virial kinetic energy estimator.

        Args:
           atom: If given, specifies the atom to give the kinetic energy
              for. If not, the system kinetic energy is given.
        """

        try:
            # iatom gives the index of the atom to be studied
            iatom = int(atom)
            latom = ""
            if iatom >= self.beads.natoms:
                raise IndexError(
                    "Cannot output kinetic energy as atom index %d is larger than the number of atoms"
                    % iatom
                )
        except ValueError:
            # here 'atom' is a label rather than an index which is stored in latom
            iatom = -1
            latom = atom

        f = dstrip(self.forces.f)
        # subtracts centroid
        q = dstrip(self.beads.q).copy()
        qc = dstrip(self.beads.qc)
        for b in range(self.beads.nbeads):
            q[b] -= qc

        # zeroes components that are not requested
        ncount = 0
        for i in range(self.beads.natoms):
            if atom != "" and iatom != i and latom != self.beads.names[i]:
                q[:, 3 * i : 3 * i + 3] = 0.0
            else:
                ncount += 1

        acv = np.dot(q.flatten(), f.flatten())
        acv *= -0.5 / self.beads.nbeads
        acv += ncount * 1.5 * Constants.kb * self.ensemble.temp
        # ~ acv = 0.0
        # ~ ncount = 0
        # ~
        # ~ for i in range(self.beads.natoms):
        # ~ if (atom != "" and iatom != i and latom != self.beads.names[i]):
        # ~ continue
        # ~
        # ~ kcv = 0.0
        # ~ k = 3*i
        # ~ for b in range(self.beads.nbeads):
        # ~ kcv += q[b,k]* f[b,k] + q[b,k+1]* f[b,k+1] + q[b,k+2]* f[b,k+2]
        # ~ kcv *= -0.5/self.beads.nbeads
        # ~ kcv += 1.5*Constants.kb*self.ensemble.temp
        # ~ acv += kcv
        # ~ ncount += 1

        if ncount == 0:
            # TODO: don't warn if bosons are matched
            warning(
                "Couldn't find an atom which matched the argument of kinetic energy, setting to zero.",
                verbosity.medium,
            )

        return acv

    def get_forces_sum(self):
        """Returns the vector sum of all the forces (EXCLUDING THE SPRINGS).
        """

        f = dstrip(self.forces.f)

        tot_force = [0, 0, 0]

        for bead_idx in range(self.beads.nbeads):
            for atom_idx in range(self.beads.natoms):
                tot_force[0] += f[bead_idx, atom_idx]
                tot_force[1] += f[bead_idx, atom_idx + 1]
                tot_force[2] += f[bead_idx, atom_idx + 2]

        return tot_force

    def get_kingcv(self):
        """Calculates the global quantum centroid virial kinetic energy estimator."""

        f = dstrip(self.forces.f)

        # q has the form [nbeads, 3 * natoms]
        q = dstrip(self.beads.q).copy()

        # self.beads.qc has dimensions of 3*N
        qc = dstrip(self.beads.qc)

        # Calculate global centroid from the N centroids
        # TODO: Consider replacing mean with something less error-prone (i.e., explicit division by natoms)
        # TODO: np.tile is used only to subtract the same vector from all the atomic q[bead_idx] coordinates.
        #       think of a better implementation.
        qglob = np.tile(np.mean(qc.reshape(-1, 3), axis=0), self.beads.natoms)

        for b in range(self.beads.nbeads):
            q[b] -= qglob

        acv = np.dot(q.flatten(), f.flatten())

        # Minus because -F=dV/dr
        acv *= -0.5 / self.beads.nbeads

        # The constant is d/(2*beta) where d is the dimension (here d=3)
        acv += 1.5 * Constants.kb * self.ensemble.temp

        return acv

    def get_scpottd(self):
        """Calculates the Suzuki-Chin thermodynamic potential energy estimator."""
        v = 0.0
        pots = dstrip(self.forces.pots)
        potssc = dstrip(self.forces.potssc)
        for k in range(self.beads.nbeads):
            if k % 2 == 0:
                v += 2.0 * pots[k] / 3.0 + 2.0 * (potssc[k] + pots[k] / 3.0)
            else:
                v += 4.0 * pots[k] / 3.0 + 2.0 * (potssc[k] - pots[k] / 3.0)
        return v / (k + 1)

    def get_sckinop(self, atom=""):
        """Calculates the Suzuki-Chin quantum centroid virial kinetic energy estimator.

        Args:
           atom: If given, specifies the atom to give the kinetic energy
              for. If not, the system kinetic energy is given.
        """

        try:
            # iatom gives the index of the atom to be studied
            iatom = int(atom)
            latom = ""
            if iatom >= self.beads.natoms:
                raise IndexError(
                    "Cannot output kinetic energy as atom index %d is larger than the number of atoms"
                    % iatom
                )
        except ValueError:
            # here 'atom' is a label rather than an index which is stored in latom
            iatom = -1
            latom = atom

        q = dstrip(self.beads.q)
        qc = dstrip(self.beads.qc)
        f = dstrip(self.forces.f)

        acv = 0.0
        ncount = 0
        for i in range(self.beads.natoms):
            if atom != "" and iatom != i and latom != self.beads.names[i]:
                continue

            kcv = 0.0
            k = 3 * i
            for b in range(0, self.beads.nbeads, 2):
                kcv += (
                    (q[b, k] - qc[k]) * f[b, k]
                    + (q[b, k + 1] - qc[k + 1]) * f[b, k + 1]
                    + (q[b, k + 2] - qc[k + 2]) * f[b, k + 2]
                )
            kcv *= -0.5 / self.beads.nbeads * 2.0
            kcv += 1.5 * Constants.kb * self.ensemble.temp
            acv += kcv
            ncount += 1

        if ncount == 0:
            warning(
                "Couldn't find an atom which matched the argument of kinetic energy, setting to zero.",
                verbosity.medium,
            )

        return acv

    def get_fqvirial(self, ref="", units=""):
        if self.fqref is None:
            if ref == "":
                self.fqref = np.zeros(3 * self.beads.natoms)
            else:
                self.fqref = np.loadtxt(ref).flatten() * unit_to_internal(
                    "length", units, 1
                )
                if len(self.fqref) != 3 * self.beads.natoms:
                    raise ValueError(
                        "Atom number mismatch in reference file for virial_fq"
                    )
        fq = 0.0
        for b in range(self.beads.nbeads):
            fq += np.dot(self.forces.f[b], self.beads.q[b] - self.fqref)

        return fq * 0.5 / self.beads.nbeads

    def get_sckintd(self, atom=""):
        """Calculates the Suzuki-Chin thermodynamic quantum centroid virial kinetic energy estimator.

        Args:
           atom: If given, specifies the atom to give the kinetic energy
              for. If not, the system kinetic energy is given.
        """

        try:
            # iatom gives the index of the atom to be studied
            iatom = int(atom)
            latom = ""
            if iatom >= self.beads.natoms:
                raise IndexError(
                    "Cannot output kinetic energy as atom index %d is larger than the number of atoms"
                    % iatom
                )
        except ValueError:
            # here 'atom' is a label rather than an index which is stored in latom
            iatom = -1
            latom = atom

        q = dstrip(self.beads.q)
        qc = dstrip(self.beads.qc)
        f = dstrip(self.forces.f)
        fsc = dstrip(self.forces.fsc)

        acv = 0.0
        ncount = 0
        for i in range(self.beads.natoms):
            if atom != "" and iatom != i and latom != self.beads.names[i]:
                continue

            kcv = 0.0
            k = 3 * i
            for b in range(self.beads.nbeads):
                kcv += (
                    (q[b, k] - qc[k]) * (f + fsc)[b, k]
                    + (q[b, k + 1] - qc[k + 1]) * (f + fsc)[b, k + 1]
                    + (q[b, k + 2] - qc[k + 2]) * (f + fsc)[b, k + 2]
                )
                if b % 2 == 0:
                    kcv -= (
                        2
                        * (self.forces.alpha / self.forces.omegan2 / 9.0)
                        * (
                            f[b, k] * f[b, k] / self.forces.beads.m3[b, k]
                            + f[b, k + 1] * f[b, k + 1] / self.forces.beads.m3[b, k + 1]
                            + f[b, k + 2] * f[b, k + 2] / self.forces.beads.m3[b, k + 2]
                        )
                    )
                else:
                    kcv -= (
                        2
                        * ((1.0 - self.forces.alpha) / self.forces.omegan2 / 9.0)
                        * (
                            f[b, k] * f[b, k] / self.forces.beads.m3[b, k]
                            + f[b, k + 1] * f[b, k + 1] / self.forces.beads.m3[b, k + 1]
                            + f[b, k + 2] * f[b, k + 2] / self.forces.beads.m3[b, k + 2]
                        )
                    )
            kcv *= -0.5 / self.beads.nbeads
            kcv += 1.5 * Constants.kb * self.ensemble.temp
            acv += kcv
            ncount += 1

        if ncount == 0:
            warning(
                "Couldn't find an atom which matched the argument of kinetic energy, setting to zero.",
                verbosity.medium,
            )

        return acv

    def get_kintd(self, atom=""):
        """Calculates the quantum primitive kinetic energy estimator.

        Args:
           atom: If given, specifies the atom to give the kinetic energy
              for. If not, the system kinetic energy is given.
        """

        try:
            # iatom gives the index of the atom to be studied
            iatom = int(atom)
            latom = ""
            if iatom >= self.beads.natoms:
                raise IndexError(
                    "Cannot output kinetic energy as atom index %d is larger than the number of atoms"
                    % iatom
                )
        except ValueError:
            # here 'atom' is a label rather than an index which is stored in latom
            iatom = -1
            latom = atom

        # Should not ask for a property of a subset of atoms of which some are indistinguishables
        # without including *all* the indistinguishable atoms.
        atoms_included = set(range(self.beads.natoms))
        if iatom != -1:
            atoms_included = set([iatom])
        elif latom != "":
            atoms_included = set(
                filter(lambda i: latom == self.beads.names[i], range(self.beads.natoms))
            )

        bosons = set(self.nm.bosons)
        bosons_included = bosons & atoms_included

        if bosons_included and not (bosons <= atoms_included):
            raise IndexError(
                "Cannot output property of a proper subset of the bosons: "
                "bosons %s are included, but %s are missing"
                % (bosons_included, bosons - bosons_included)
            )

        res, ncount = self._kinetic_td_distinguishables(
            atom, iatom, latom, skip_atom_indices=set(self.nm.bosons)
        )
        if bosons_included:
            res += self.nm.exchange.get_kinetic_td()
            ncount += len(bosons_included)

        if ncount == 0:
            warning(
                "Couldn't find an atom which matched the argument of kinetic energy, setting to zero.",
                verbosity.medium,
            )

        return res

    def _kinetic_td_distinguishables(self, atom, iatom, latom, skip_atom_indices=None):
        """
        The total kinetic energy via the primitive estimator for distinguishable particles.

        Args:
           atom: If given, specifies the atom to give the kinetic energy
              for. If not, the system kinetic energy is given.
           iatom: Index of the atom specified (or -1)
           latom: Label of the atom specified (or "")
           skip_atom_indices:
                atoms not to be considered in the distinguishable estimator (e.g. bosons)
        """
        q = dstrip(self.beads.q)
        m = dstrip(self.beads.m)
        PkT32 = 1.5 * Constants.kb * self.ensemble.temp * self.beads.nbeads

        atd = 0.0
        ncount = 0
        for i in range(self.beads.natoms):
            if atom != "" and iatom != i and latom != self.beads.names[i]:
                continue

            if i in skip_atom_indices:
                continue

            ktd = 0.0
            for b in range(1, self.beads.nbeads):
                for j in range(3 * i, 3 * (i + 1)):
                    ktd += (q[b, j] - q[b - 1, j]) ** 2
            for j in range(3 * i, 3 * (i + 1)):
                ktd += (q[self.beads.nbeads - 1, j] - q[0, j]) ** 2

            ktd *= -0.5 * m[i] * self.nm.omegan2 / self.beads.nbeads
            ktd += PkT32
            atd += ktd
            ncount += 1

        return atd, ncount

    def get_prim_identical(self):
        """Implementation of the Hirshberg-Rizzi-Parrinello primitive
        kinetic energy estimator for identical particles.
        Corresponds to Eqns. (4)-(5) in SI of pnas.1913365116.
        """
        nbosons = len(self.nm.bosons)

        assert nbosons > 0

        q = self.beads.q.reshape((self.beads.nbeads, self.beads.natoms, 3))[:, self.nm.bosons, :]
        m = dstrip(self.beads.m)[self.nm.bosons]
        boson_mass = m[0]

        spring_freq_squared = self.nm.omegan2 / self.beads.nbeads
        betaP = 1.0 / (Constants.kb * self.ensemble.temp)  # TODO: this is NOT betaP, this is beta

        exchange_data = ExchangePotential(nbosons, q, self.beads.nbeads, boson_mass, spring_freq_squared, betaP)

        # Retrieve Enk and VBn arrays
        E_kn = exchange_data._E_from_to  # E(k, N) = E_kn[N-k, N-1]
        V = exchange_data._V

        # Kinetic estimator calculation
        est = np.zeros(nbosons + 1)

        for m in range(1, nbosons + 1):
            sig = 0.0

            # Numerical stability

            # Xiong-Xiong method (arXiv.2206.08341)
            e_tilde = sys.float_info.max
            for k in range(m, 0, -1):
                e_tilde = min(e_tilde, E_kn[m - k, m - 1] + V[m - k])

            # Hirshberg-Rizzi-Parrinello method (pnas.1913365116)
            # e_tilde = min(E_kn[m_count - 1] + V[m - 1], E_kn[m_count - m] + V[0])

            # Estimator evaluation.

            for k in range(m, 0, -1):
                E_kn_val = E_kn[m - k, m - 1]

                sig += (est[m - k] - E_kn_val) * np.exp(-betaP * (E_kn_val + V[m - k] - e_tilde))

            sig_denom_m = m * np.exp(-betaP * (V[m] - e_tilde))

            est[m] = sig / sig_denom_m

        # In general, the dimensionless factor is 0.5*d*N*P/beta
        factor = 1.5 * self.beads.nbeads * nbosons * Constants.kb * self.ensemble.temp

        return factor + est[nbosons]

    def get_sckinpr(self):
        """Calculates the quantum centroid virial kinetic energy estimator."""

        spring = self.beads.vpath * self.nm.omegan2 / self.beads.nbeads
        PkT32 = (
            1.5
            * Constants.kb
            * self.ensemble.temp
            * self.beads.nbeads
            * self.beads.natoms
        )
        pots = dstrip(self.forces.pots)
        potssc = dstrip(self.forces.potssc)
        v = 0.0

        for k in range(self.beads.nbeads):
            if k % 2 == 0:
                v += potssc[k] + pots[k] / 3.0
            else:
                v += potssc[k] - pots[k] / 3.0
        v = v / self.beads.nbeads

        return PkT32 - spring + v

    def get_kinmd(self, atom="", bead="", nm="", return_count=False):
        """Calculates the classical kinetic energy of the simulation (p^2/2m)

        Args:
           atom: If given, specifies the atom to give the kinetic energy
              for. If not, the simulation kinetic energy is given.
           bead: If given, compute the classical KE of a single bead.
           nm: If given, compute the classical KE of a single normal mode.
        """

        if bead != "" and nm != "":
            raise ValueError(
                "Cannot specify both NM and bead for classical kinetic energy estimator"
            )
        if atom != "":
            try:
                # iatom gives the index of the atom to be studied
                iatom = int(atom)
                latom = ""
                if iatom >= self.beads.natoms:
                    raise IndexError(
                        "Cannot output kinetic energy as atom index %d is larger than the number of atoms"
                        % iatom
                    )
            except ValueError:
                # here 'atom' is a label rather than an index which is stored in latom
                iatom = -1
                latom = atom

        ibead = -1
        if bead != "":
            try:
                # iatom gives the index of the atom to be studied
                ibead = int(bead)
                if ibead >= self.beads.nbeads:
                    raise IndexError(
                        "Bead index %d is larger than the number of beads" % ibead
                    )
            except ValueError:
                raise ValueError("Bead index is not a valid integer")

        inm = -1
        if nm != "":
            try:
                # iatom gives the index of the atom to be studied
                inm = int(nm)
                if inm >= self.beads.nbeads:
                    raise IndexError(
                        "Normal mode index %d is larger than the number of beads" % inm
                    )
            except ValueError:
                raise ValueError("Normal mode index is not a valid integer")

        pnm = dstrip(self.nm.pnm)
        dm3 = dstrip(self.nm.dynm3)
        p = dstrip(self.beads.p)
        m3 = dstrip(self.beads.m3)
        kmd = 0.0
        ncount = 0

        if ibead > -1:
            nbeads = 1
            for i in range(self.beads.natoms):
                if atom != "" and iatom != i and latom != self.beads.names[i]:
                    continue
                k = 3 * i
                kmd += (
                    p[ibead, k] ** 2 + p[ibead, k + 1] ** 2 + p[ibead, k + 2] ** 2
                ) / (2.0 * m3[ibead, k])
                ncount += 1
        elif inm > -1:
            nbeads = 1
            for i in range(self.beads.natoms):
                if atom != "" and iatom != i and latom != self.beads.names[i]:
                    continue
                k = 3 * i
                kmd += (
                    pnm[inm, k] ** 2 + pnm[inm, k + 1] ** 2 + pnm[inm, k + 2] ** 2
                ) / (2.0 * dm3[inm, k])
                ncount += 1
        else:
            nbeads = self.beads.nbeads
            ncount = 0
            if atom == "":
                kmd = self.nm.kin
                ncount = self.beads.natoms
            else:
                for i in range(self.beads.natoms):
                    if atom != "" and iatom != i and latom != self.beads.names[i]:
                        continue
                    k = 3 * i
                    for b in range(self.beads.nbeads):
                        kmd += (
                            pnm[b, k] ** 2 + pnm[b, k + 1] ** 2 + pnm[b, k + 2] ** 2
                        ) / (2.0 * dm3[b, k])
                    ncount += 1

        if ncount == 0:
            warning(
                "Couldn't find an atom which matched the argument of kinetic energy, setting to zero.",
                verbosity.medium,
            )

        if return_count:
            return kmd / nbeads, ncount
        else:
            return kmd / nbeads

    def get_ktens(self, atom=""):
        """Calculates the quantum centroid virial kinetic energy
        TENSOR estimator.

        Args:
           atom: The index of the atom for which the kinetic energy tensor
              is to be output, or the index of the type of atoms for which
              it should be output.
        """

        try:
            # iatom gives the index of the atom to be studied
            iatom = int(atom)
            latom = ""
            if iatom >= self.beads.natoms:
                raise IndexError(
                    "Cannot output kinetic tensor as atom index %d is larger than the number of atoms"
                    % iatom
                )
        except ValueError:
            # here 'atom' is a label rather than an index which is stored in latom
            iatom = -1
            latom = atom

        tkcv = np.zeros((6), float)
        ncount = 0
        for i in range(self.beads.natoms):
            if atom != "" and iatom != i and latom != self.beads.names[i]:
                continue

            tkcv += self.get_kij(str(i), str(i))
            ncount += 1

        if ncount == 0:
            warning(
                "Couldn't find an atom which matched the argument of kinetic tensor, setting to zero.",
                verbosity.medium,
            )

        return tkcv

    def get_vcom(self, latom="", bead=-1):
        """Computes the center of mass velocity for the system or for a specified species"""

        if bead < 0:
            p = dstrip(self.beads.pc)
        else:
            p = dstrip(self.beads[bead])
        pcom = np.zeros(3)
        tm = 0
        for i in range(self.beads.natoms):
            if latom != "" and latom != self.beads.names[i]:
                continue

            tm += self.beads.m[i]
            pcom += p[3 * i : 3 * (i + 1)]
        pcom /= tm
        return pcom

    def get_kij(self, ni="0", nj="0"):
        """Calculates the quantum centroid virial kinetic energy
        TENSOR estimator for two possibly different atom indices.

        Args:
           ni: The index of atom i.
           nj: The index of atom j.

        Returns:
           The contribution to the kinetic energy tensor estimator from
           the interactions between atom i and atom j.
        """

        i = int(ni)
        j = int(nj)
        if i >= self.beads.natoms:
            raise IndexError(
                "Cannot output kinetic_ij as atom index %d is larger than the number of atoms"
                % i
            )
        if j >= self.beads.natoms:
            raise IndexError(
                "Cannot output kinetic_ij as atom index %d is larger than the number of atoms"
                % j
            )
        mi = self.beads.m[i]
        mj = self.beads.m[j]
        ai = 3 * i
        aj = 3 * j

        q = dstrip(self.beads.q)
        qc = dstrip(self.beads.qc)
        f = dstrip(self.forces.f)

        # I implement this for the most general case. In practice T_ij = <p_i p_j>/(2sqrt(m_i m_j))
        kcv = np.zeros((6), float)
        for b in range(self.beads.nbeads):
            kcv[0] += (
                mi * (q[b, ai] - qc[ai]) * f[b, aj]
                + mj * (q[b, aj] - qc[aj]) * f[b, ai]
            )  # Txx
            kcv[1] += (
                mi * (q[b, ai + 1] - qc[ai + 1]) * f[b, aj + 1]
                + mj * (q[b, aj + 1] - qc[aj + 1]) * f[b, ai + 1]
            )  # Tyy
            kcv[2] += (
                mi * (q[b, ai + 2] - qc[ai + 2]) * f[b, aj + 2]
                + mj * (q[b, aj + 2] - qc[aj + 2]) * f[b, ai + 2]
            )  # Tzz
            kcv[3] += (
                mi * (q[b, ai] - qc[ai]) * f[b, aj + 1]
                + mj * (q[b, aj + 1] - qc[aj + 1]) * f[b, ai]
            )  # Txy
            kcv[4] += (
                mi * (q[b, ai] - qc[ai]) * f[b, aj + 2]
                + mj * (q[b, aj + 2] - qc[aj + 2]) * f[b, ai]
            )  # Txz
            kcv[5] += (
                mi * (q[b, ai + 1] - qc[ai + 1]) * f[b, aj + 2]
                + mj * (q[b, aj + 2] - qc[aj + 2]) * f[b, ai + 1]
            )  # Tyz

        kcv *= -0.5 / (self.beads.nbeads * 2 * np.sqrt(mi * mj))
        if i == j:
            kcv[0:3] += 0.5 * Constants.kb * self.ensemble.temp

        return kcv

    def get_rg(self, atom=""):
        """Calculates the radius of gyration of the ring polymers.

        Args:
           atom: If given, specifies the atom to give the gyration radius
              for. If not, the system average gyration radius is given.
        """

        try:
            # iatom gives the index of the atom to be studied
            iatom = int(atom)
            latom = ""
            if iatom >= self.beads.natoms:
                raise IndexError(
                    "Cannot output gyration radius as atom index %d is larger than the number of atoms"
                    % iatom
                )
        except ValueError:
            # here 'atom' is a label rather than an index which is stored in latom
            iatom = -1
            latom = atom

        q = dstrip(self.beads.q)
        qc = dstrip(self.beads.qc)
        nat = self.beads.natoms
        nb = self.beads.nbeads
        rg_tot = 0.0
        ncount = 0
        for i in range(nat):
            if atom != "" and iatom != i and latom != self.beads.names[i]:
                continue

            rg_at = 0.0
            for j in range(nb):
                dq = q[j, 3 * i : 3 * (i + 1)] - qc[3 * i : 3 * (i + 1)]
                rg_at += np.dot(dq, dq)
            ncount += 1
            rg_tot += np.sqrt(rg_at / float(nb))

        if ncount == 0:
            raise IndexError(
                "Couldn't find an atom which matched the argument of r_gyration"
            )

        return rg_tot / float(ncount)

    def get_glob_centroid(self):
        return np.mean(dstrip(self.beads.qc).reshape(-1, 3), axis=0)

    def kstress_sctd(self):
        """Calculates the quantum centroid virial kinetic stress tensor
        estimator.

        Note that this is not divided by the volume or the number of beads.

        Returns:
           A 3*3 tensor with all the components of the tensor.
        """

        kst = np.zeros((3, 3), float)
        q = dstrip(self.beads.q)
        qc = dstrip(self.beads.qc)
        pc = dstrip(self.beads.pc)
        m = dstrip(self.beads.m)
        fall = dstrip(self.forces.f + self.forces.fsc)
        na3 = 3 * self.beads.natoms

        for b in range(self.beads.nbeads):
            for i in range(3):
                for j in range(i, 3):
                    kst[i, j] -= np.dot(q[b, i:na3:3] - qc[i:na3:3], fall[b, j:na3:3])

        # return the CV estimator MULTIPLIED BY NBEADS -- again for consistency with the virial, kstress_MD, etc...
        for i in range(3):
            kst[i, i] += self.beads.nbeads * (np.dot(pc[i:na3:3], pc[i:na3:3] / m))

        return kst

    def kstress_cv(self):
        """Calculates the quantum centroid virial kinetic stress tensor
        estimator.

        Note that this is not divided by the volume or the number of beads.

        Returns:
           A 3*3 tensor with all the components of the tensor.
        """

        kst = np.zeros((3, 3), float)
        q = dstrip(self.beads.q)
        qc = dstrip(self.beads.qc)
        pc = dstrip(self.beads.pc)
        m = dstrip(self.beads.m)
        fall = dstrip(self.forces.f)
        na3 = 3 * self.beads.natoms

        for b in range(self.beads.nbeads):
            for i in range(3):
                for j in range(i, 3):
                    kst[i, j] -= np.dot(q[b, i:na3:3] - qc[i:na3:3], fall[b, j:na3:3])

        # return the CV estimator MULTIPLIED BY NBEADS -- again for consistency with the virial, kstress_MD, etc...
        for i in range(3):
            kst[i, i] += self.beads.nbeads * (np.dot(pc[i:na3:3], pc[i:na3:3] / m))

        return kst

    def opening(self, bead):
        """Path opening function, used in linlin momentum distribution
        estimator.

        Args:
           bead: The index of the bead to shift.
        """

        return bead / float(self.beads.nbeads) + 0.5 * (1.0 / self.beads.nbeads - 1)

    def get_linlin(self, ux="0", uy="0", uz="0", atom=""):
        """Calculates the end-to-end distribution for a particular path opening
        vector.

        Args:
           ux: The x-component of the path opening vector.
           uy: The y-component of the path opening vector.
           uz: The z-component of the path opening vector.
           atom: If given, specifies the atom to give the kinetic energy
              for. If not, the simulation kinetic energy is given.
        """

        try:
            # iatom gives the index of the atom to be studied
            iatom = int(atom)
            latom = ""
            if iatom >= self.beads.natoms:
                raise IndexError(
                    "Cannot output linlin estimator as atom index %d is larger than the number of atoms"
                    % iatom
                )
        except ValueError:
            # here 'atom' is a label rather than an index which is stored in latom
            iatom = -1
            latom = atom

        beta = 1.0 / (self.ensemble.temp * Constants.kb)

        u = np.array([float(ux), float(uy), float(uz)])
        u_size = np.dot(u, u)
        q = dstrip(self.beads.q)
        nat = self.beads.natoms
        nb = self.beads.nbeads
        nx_tot = 0.0
        ncount = 0
        for i in range(nat):
            if atom != "" and iatom != i and latom != self.beads.names[i]:
                continue

            mass = self.beads.m[i]
            self.dbeads.q[:] = q
            for b in range(nb):
                self.dbeads.q[b, 3 * i : 3 * (i + 1)] += self.opening(b) * u
            dV = self.dforces.pot - self.forces.pot

            n0 = np.exp(-mass * u_size / (2.0 * beta * Constants.hbar**2))
            nx_tot += n0 * np.exp(-dV * beta / float(self.beads.nbeads))
            ncount += 1

        if ncount == 0:
            raise IndexError(
                "Couldn't find an atom which matched the argument of linlin"
            )

        return nx_tot / float(ncount)

    def get_kcv_estimators(self, fd_delta=-_DEFAULT_FINDIFF):
        """Calculates the op beta derivative of the centroid virial kinetic energy estimator for the Suzuki-Chin propagator.

        Args:
           fd_delta: the relative finite difference in temperature to apply in
           computing finite-difference quantities. If it is negative, will be
           scaled down automatically to avoid discontinuities in the potential.
        """

        eps = abs(float(fd_delta))
        beta = 1.0 / (Constants.kb * self.ensemble.temp)
        beta2 = beta**2
        qc = dstrip(self.beads.qc)
        q = dstrip(self.beads.q)

        self.dcell.h = self.cell.h
        self.dbeads.q[::2] = self.beads.q[::2] + eps * (q - qc)[::2]

        vir1 = (
            np.dot(((q - qc)[::2]).flatten(), (self.forces.f[::2]).flatten())
            / self.beads.nbeads
            * 2.0
        )
        vir2 = (
            np.dot(
                ((q - qc)[::2]).flatten(),
                ((self.dforces.f - self.forces.f)[::2]).flatten() / eps,
            )
            / self.beads.nbeads
            * 2.0
        )

        eop = (
            1.5 * self.beads.natoms / beta
            - (0.50 * vir1)
            + np.mean(self.forces.pots[::2])
        )

        r3 = 1.5 * self.beads.natoms / beta2
        r4 = 0.5 / beta * (vir1) * 1.50
        r5 = 0.5 / beta * (vir2) * 0.50

        return np.asarray([eop, r3 + r4 + r5])

    def get_yama_estimators(self, fd_delta=-_DEFAULT_FINDIFF):
        """Calculates the quantum scaled coordinate kinetic energy estimator.

        Uses a finite difference method to calculate the estimators
        needed to calculate the energy and heat capacity of the system, as
        shown in Takeshi M. Yamamoto, Journal of Chemical Physics,
        104101, 123 (2005). Returns both eps_v and eps_v' as defined in
        the above article. Note that heat capacity is calculated as
        beta**2*kboltzmann*(<eps_v**2> - <eps_v>**2 - <eps_v'>), and the
        energy of the system as <eps_v>.

        Args:
           fd_delta: the relative finite difference in temperature to apply in
           computing finite-difference quantities. If it is negative, will be
           scaled down automatically to avoid discontinuities in the potential.
        """
        # Ugly but works
        if type(fd_delta) == str:
            fd_delta = np.float(fd_delta)

        dbeta = abs(float(fd_delta))
        beta = 1.0 / (Constants.kb * self.ensemble.temp)
        self.dcell.h = self.cell.h
        qc = dstrip(self.beads.qc)
        q = dstrip(self.beads.q)
        v0 = self.forces.pot / self.beads.nbeads
        while True:
            splus = np.sqrt(1.0 + dbeta)
            sminus = np.sqrt(1.0 - dbeta)

            for b in range(self.beads.nbeads):
                self.dbeads[b].q = qc * (1.0 - splus) + splus * q[b, :]
            vplus = self.dforces.pot / self.beads.nbeads

            for b in range(self.beads.nbeads):
                self.dbeads[b].q = qc * (1.0 - sminus) + sminus * q[b, :]
            vminus = self.dforces.pot / self.beads.nbeads

            # print "DISPLACEMENT CHECK YAMA db: %e, d+: %e, d-: %e, dd: %e" %(dbeta, (vplus-v0)*dbeta, (v0-vminus)*dbeta, abs((vplus+vminus-2*v0)/(vplus-vminus)))

            if (
                fd_delta < 0
                and abs((vplus + vminus - 2 * v0) / (vplus - vminus))
                > self._DEFAULT_FDERROR
                and dbeta > self._DEFAULT_MINFID
            ):
                if dbeta > self._DEFAULT_MINFID:
                    dbeta *= 0.5
                    info(
                        "Reducing displacement in scaled coordinates estimator",
                        verbosity.low,
                    )
                    continue
                else:
                    warning(
                        "Could not converge displacement for scaled coordinate estimators",
                        verbosity.low,
                    )
                    eps = 0.0
                    eps_prime = 0.0
                    break
            else:
                eps = ((1.0 + dbeta) * vplus - (1.0 - dbeta) * vminus) / (2 * dbeta)
                eps += 0.5 * (3 * self.beads.natoms) / beta

                eps_prime = (
                    (1.0 + dbeta) * vplus + (1.0 - dbeta) * vminus - 2 * v0
                ) / (dbeta**2 * beta)
                eps_prime -= 0.5 * (3 * self.beads.natoms) / beta**2

                break

        return np.asarray([eps, eps_prime])

    def get_scyama_estimators(self, fd_delta=-_DEFAULT_FINDIFF):
        """Calculates the quantum scaled coordinate suzuki-chin kinetic energy estimator for the Suzuki-Chin propagator.

        Uses a finite difference method to calculate the estimators
        needed to calculate the energy and heat capacity of the system, as
        shown in Takeshi M. Yamamoto, Journal of Chemical Physics,
        104101, 123 (2005). Returns both eps_v and eps_v' as defined in
        the above article. Note that heat capacity is calculated as
        beta**2*kboltzmann*(<eps_v**2> - <eps_v>**2 - <eps_v'>), and the
        energy of the system as <eps_v>.

        Args:
           fd_delta: the relative finite difference in temperature to apply in
           computing finite-difference quantities. If it is negative, will be
           scaled down automatically to avoid discontinuities in the potential.
        """

        dbeta = abs(float(fd_delta))
        beta = 1.0 / (Constants.kb * self.ensemble.temp)
        self.dforces.omegan2 = self.forces.omegan2
        self.dforces.alpha = self.forces.alpha
        self.dcell.h = self.cell.h

        qc = dstrip(self.beads.qc)
        q = dstrip(self.beads.q)

        v0 = (self.forces.pot + self.forces.potsc) / self.beads.nbeads

        while True:
            splus = np.sqrt(1.0 + dbeta)
            sminus = np.sqrt(1.0 - dbeta)

            for b in range(self.beads.nbeads):
                self.dbeads[b].q = qc * (1.0 - splus) + splus * q[b, :]
            vplus = (self.dforces.pot + self.dforces.potsc) / self.beads.nbeads

            for b in range(self.beads.nbeads):
                self.dbeads[b].q = qc * (1.0 - sminus) + sminus * q[b, :]
            vminus = (self.dforces.pot + self.dforces.potsc) / self.beads.nbeads

            if (
                fd_delta < 0
                and abs((vplus + vminus - 2 * v0) / (vplus - vminus))
                > self._DEFAULT_FDERROR
            ):
                if dbeta > self._DEFAULT_MINFID:
                    dbeta *= 0.5
                    info(
                        "Reducing displacement in scaled coordinates estimator",
                        verbosity.low,
                    )
                    continue
                else:
                    warning(
                        "Could not converge displacement for scaled coordinate estimators",
                        verbosity.low,
                    )
                    eps = 0.0
                    eps_prime = 0.0
                    break
            else:
                eps = ((1.0 + dbeta) * vplus - (1.0 - dbeta) * vminus) / (2 * dbeta)
                eps += 0.5 * (3 * self.beads.natoms) / beta

                eps_prime = (
                    (1.0 + dbeta) * vplus + (1.0 - dbeta) * vminus - 2 * v0
                ) / (dbeta**2 * beta)
                eps_prime -= 0.5 * (3 * self.beads.natoms) / beta**2

                break

        return np.asarray([eps, eps_prime])

    def get_isotope_yama(self, alpha="1.0", atom=""):
        """Gives the components of the yamamoto scaled-mass KE estimator
        for a given atom index.

        Args:
           alpha: m'/m the mass ratio
           atom: the index of the atom to compute the isotope fractionation
              pair for, or a label

        Returns:
           a tuple from which one can reconstruct all that is needed to
           compute the SMKEE, and its statistical accuracy:
           (sum_deltah, sum_ke, log(sum(weights)), log(sum(weight*ke)),
              sign(sum(weight*ke)) )
        """

        try:
            # iatom gives the index of the atom to be studied
            iatom = int(atom)
            latom = ""
            if iatom >= self.beads.natoms:
                raise IndexError(
                    "Cannot output scaled-mass kinetic energy estimator as atom index %d is larger than the number of atoms"
                    % iatom
                )
        except ValueError:
            # here 'atom' is a label rather than an index which is stored in latom
            iatom = -1
            latom = atom

        alpha = float(alpha)

        atcv = 0.0
        atcv2 = 0.0
        alogr = 0.0
        alogr2 = 0.0
        law = 0.0
        lawke = 0.0
        sawke = 1.0
        ni = 0

        # strips dependency control since we are not gonna change the true beads in what follows
        q = dstrip(self.beads.q)
        #        f = dstrip(self.forces.f)
        qc = dstrip(self.beads.qc)

        for i in range(self.beads.natoms):
            # selects only the atoms we care about
            if atom != "" and iatom != i and latom != self.beads.names[i]:
                continue

            ni += 1

            # arranges coordinate-scaled beads in a auxiliary beads object
            self.dbeads.q[:] = q[:]
            for b in range(self.beads.nbeads):
                self.dbeads.q[b, 3 * i : 3 * (i + 1)] = qc[
                    3 * i : 3 * (i + 1)
                ] + np.sqrt(1.0 / alpha) * (
                    q[b, 3 * i : 3 * (i + 1)] - qc[3 * i : 3 * (i + 1)]
                )

            tcv = 0.0
            for b in range(self.beads.nbeads):
                tcv += np.dot(
                    (
                        self.dbeads.q[b, 3 * i : 3 * (i + 1)]
                        - self.dbeads.qc[3 * i : 3 * (i + 1)]
                    ),
                    self.dforces.f[b, 3 * i : 3 * (i + 1)],
                )
            tcv *= -0.5 / self.beads.nbeads
            tcv += 1.5 * Constants.kb * self.ensemble.temp

            logr = (self.dforces.pot - self.forces.pot) / (
                Constants.kb * self.ensemble.temp * self.beads.nbeads
            )

            atcv += tcv
            atcv2 += tcv * tcv

            alogr += logr
            alogr2 += logr * logr

            # accumulates log averages in a way which preserves accuracy
            if ni == 1:
                law = -logr
            else:
                (law, drop) = logsumlog((law, 1.0), (-logr, 1.0))

            # here we need to take care of the sign of tcv, which might as well be
            # negative... almost never but...
            if ni == 1:
                lawke = -logr + np.log(abs(tcv))
                sawke = np.sign(tcv)
            else:
                (lawke, sawke) = logsumlog(
                    (lawke, sawke), (-logr + np.log(abs(tcv)), np.sign(tcv))
                )

        if ni == 0:
            raise IndexError(
                "Couldn't find an atom which matched the argument of isotope_y"
            )

        return np.asarray(
            [alogr / ni, alogr2 / ni, atcv / ni, atcv2 / ni, law, lawke, sawke]
        )

    def get_isotope_thermo(self, alpha="1.0", atom=""):
        """Gives the components of the thermodynamic scaled-mass KE
        estimator for a given atom index.

        Args:
           alpha: m'/m the mass ratio
           atom: the index of the atom to compute the isotope fractionation
              pair for, or a label

        Returns:
           a tuple from which one can reconstruct all that is needed to
           compute the SMKEE:
           (sum_deltah, sum_ke, log(sum(weights)), log(sum(weight*ke)),
              sign(sum(weight*ke)) )
        """

        try:
            # iatom gives the index of the atom to be studied
            iatom = int(atom)
            latom = ""
            if iatom >= self.beads.natoms:
                raise IndexError(
                    "Cannot output scaled-mass kinetic energy estimator as atom index %d is larger than the number of atoms"
                    % iatom
                )
        except ValueError:
            # here 'atom' is a label rather than an index which is stored in latom
            iatom = -1
            latom = atom

        alpha = float(alpha)

        atcv = 0.0
        alogr = 0.0
        atcv2 = 0.0
        alogr2 = 0.0
        law = 0.0
        lawke = 0.0
        sawke = 1.0
        ni = 0

        # strips dependency control since we are not gonna change the true beads in what follows
        q = dstrip(self.beads.q)
        f = dstrip(self.forces.f)
        qc = dstrip(self.beads.qc)

        for i in range(self.beads.natoms):
            # selects only the atoms we care about
            if atom != "" and iatom != i and latom != self.beads.names[i]:
                continue

            ni += 1

            spr = 0.0
            for b in range(1, self.beads.nbeads):
                for j in range(3 * i, 3 * (i + 1)):
                    spr += (q[b, j] - q[b - 1, j]) ** 2
            for j in range(3 * i, 3 * (i + 1)):
                spr += (q[self.beads.nbeads - 1, j] - q[0, j]) ** 2

            spr *= 0.5 * self.beads.m[i] * self.nm.omegan2

            # centroid virial contribution from atom i
            tcv = 0.0
            for b in range(self.beads.nbeads):
                tcv += np.dot(
                    (q[b, 3 * i : 3 * (i + 1)] - qc[3 * i : 3 * (i + 1)]),
                    f[b, 3 * i : 3 * (i + 1)],
                )
            tcv *= -0.5 / self.beads.nbeads
            tcv += 1.5 * Constants.kb * self.ensemble.temp

            logr = (
                (alpha - 1)
                * spr
                / (Constants.kb * self.ensemble.temp * self.beads.nbeads)
            )

            atcv += tcv
            atcv2 += tcv * tcv
            alogr += logr
            alogr2 += logr * logr

            # accumulates log averages in a way which preserves accuracy
            if ni == 1:
                law = -logr
            else:
                (law, drop) = logsumlog((law, 1.0), (-logr, 1.0))

            # here we need to take care of the sign of tcv, which might as well be
            # negative... almost never but...
            if ni == 1:
                lawke = -logr + np.log(abs(tcv))
                sawke = np.sign(tcv)
            else:
                (lawke, sawke) = logsumlog(
                    (lawke, sawke), (-logr + np.log(abs(tcv)), np.sign(tcv))
                )

        if ni == 0:
            raise IndexError(
                "Couldn't find an atom which matched the argument of isotope_y"
            )

        return np.asarray(
            [alogr / ni, alogr2 / ni, atcv / ni, atcv2 / ni, law, lawke, sawke]
        )

    def get_isotope_zetatd(self, alpha="1.0", atom=""):
        """Gives the components  to directly compute the relative probablity of
           isotope substitution in two different systems/phases.

        Args:
           alpha: m'/m the mass ratio
           atom: the label or index of the atom to compute the isotope fractionation pair for

        Returns:
           a tuple from which one can reconstruct all that is needed to
           compute the relative probability of isotope substitution:
           (spraverage, spr2average, sprexpaverage)
        """

        try:
            # iatom gives the index of the atom to be studied
            iatom = int(atom)
            latom = ""
            if iatom >= self.beads.natoms:
                raise IndexError(
                    "Cannot output scaled-mass kinetic energy estimator as atom index %d is larger than the number of atoms"
                    % iatom
                )
        except ValueError:
            # here 'atom' is a label rather than an index which is stored in latom
            iatom = -1
            latom = atom

        alpha = float(alpha)

        sprsum = 0.0
        sprexpsum = 0.0
        spr2sum = 0.0
        ni = 0

        # strips dependency control since we are not gonna change the true beads in what follows
        q = dstrip(self.beads.q)
        betaP = 1.0 / (Constants.kb * self.ensemble.temp * self.beads.nbeads)

        for i in range(self.beads.natoms):
            # selects only the atoms we care about
            if atom != "" and iatom != i and latom != self.beads.names[i]:
                continue

            ni += 1

            spr = 0.0
            for b in range(1, self.beads.nbeads):
                for j in range(3 * i, 3 * (i + 1)):
                    spr += (q[b, j] - q[b - 1, j]) ** 2
            for j in range(3 * i, 3 * (i + 1)):
                spr += (q[self.beads.nbeads - 1, j] - q[0, j]) ** 2

            # spr = 0.5*(alpha-1)*m_H*omegan2*sum {(q_i+1 - q_i)**2}
            spr *= 0.5 * (alpha - 1.0) * self.beads.m[i] * self.nm.omegan2
            spr2 = spr * spr
            sprexp = np.exp(-betaP * spr)

            sprsum += spr
            spr2sum += spr2
            sprexpsum += sprexp

        if ni == 0:
            raise IndexError(
                "Couldn't find an atom which matched the argument of isotope_zetatd"
            )

        spraverage = sprsum / ni
        spr2average = spr2sum / ni
        sprexpaverage = sprexpsum / ni

        return np.asarray([spraverage, spr2average, sprexpaverage])

    def get_isotope_zetasc(self, alpha="1.0", atom=""):
        """Gives the components  to directly compute the relative probablity of
           isotope substitution in two different systems/phases.

        Args:
           alpha: m'/m the mass ratio
           atom: the label or index of the atom to compute the isotope fractionation pair for

        Returns:
           a tuple from which one can reconstruct all that is needed to
           compute the relative probability of isotope substitution using
           scaled coordinates:
           (yamaaverage, yama2average, yamaexpaverage)
        """

        try:
            # iatom gives the index of the atom to be studied
            iatom = int(atom)
            latom = ""
            if iatom >= self.beads.natoms:
                raise IndexError(
                    "Cannot output scaled-mass kinetic energy estimator as atom index %d is larger than the number of atoms"
                    % iatom
                )
        except ValueError:
            # here 'atom' is a label rather than an index which is stored in latom
            iatom = -1
            latom = atom

        alpha = float(alpha)
        scalefactor = 1.0 / np.sqrt(alpha)
        betaP = 1.0 / (Constants.kb * self.ensemble.temp * self.beads.nbeads)

        scsum = 0.0
        scexpsum = 0.0
        sc2sum = 0.0
        ni = 0

        qc = dstrip(self.beads.qc)
        q = dstrip(self.beads.q)
        v0 = self.forces.pot
        self.dbeads.q = q

        for i in range(self.beads.natoms):
            # selects only the atoms we care about
            if atom != "" and iatom != i and latom != self.beads.names[i]:
                continue

            ni += 1

            for b in range(self.beads.nbeads):
                for j in range(3 * i, 3 * (i + 1)):
                    self.dbeads.q[b, j] = (
                        qc[j] * (1.0 - scalefactor) + scalefactor * q[b, j]
                    )

            sc = self.dforces.pot - v0
            sc2 = sc * sc
            scexp = np.exp(-betaP * sc)

            scsum += sc
            sc2sum += sc2
            scexpsum += scexp

            self.dbeads.q = q

        if ni == 0:
            raise IndexError(
                "Couldn't find an atom which matched the argument of isotope_zetasc"
            )
        return np.asarray([scsum / ni, sc2sum / ni, scexpsum / ni])

    def get_isotope_zetatd_4th(self, alpha="1.0", atom=""):
        """Gives the components to directly compute the relative probablity of
           isotope substitution in two different systems/phases.
           Includes extra terms needed for Suzuki-Chin and Takahashi-Imada
           4th-order reweighing.

        Args:
           alpha: m'/m the mass ratio
           atom: the label or index of the atom to compute the isotope fractionation pair for

        Returns:
           a tuple that contains terms for the computation of isotope fractionation:
           (spraverage, spr2average, sprexpaverage)
           and re-weighting terms for higher-order correction
            (ti_weight, chin_weight)
        """

        try:
            # iatom gives the index of the atom to be studied
            iatom = int(atom)
            latom = ""
            if iatom >= self.beads.natoms:
                raise IndexError(
                    "Cannot output scaled-mass kinetic energy estimator as atom index %d is larger than the number of atoms"
                    % iatom
                )
        except ValueError:
            # here 'atom' is a label rather than an index which is stored in latom
            iatom = -1
            latom = atom

        alpha = float(alpha)

        tdsum = 0.0
        tdexpsum = 0.0
        td2sum = 0.0
        chinexpsum = 0.0
        tiexpsum = 0.0
        ni = 0

        # strips dependency control since we are not gonna change the true beads in what follows
        q = dstrip(self.beads.q)
        f = dstrip(self.forces.f)
        #        m3 = dstrip(self.beads.m3)         #
        #        pots = self.forces.pots            # -//-
        betaP = 1.0 / (self.beads.nbeads * Constants.kb * self.ensemble.temp)

        for i in range(self.beads.natoms):
            # selects only the atoms we care about
            if atom != "" and iatom != i and latom != self.beads.names[i]:
                continue

            ni += 1

            spr = 0.0
            for b in range(1, self.beads.nbeads):
                for j in range(3 * i, 3 * (i + 1)):
                    spr += (q[b, j] - q[b - 1, j]) ** 2
            for j in range(3 * i, 3 * (i + 1)):
                spr += (q[self.beads.nbeads - 1, j] - q[0, j]) ** 2
            spr *= 0.5 * (alpha - 1.0) * self.beads.m[i] * self.nm.omegan2

            # Suzuki-Chin correction
            chin = 0.0
            for b in range(1, self.beads.nbeads, 2):
                for j in range(3 * i, 3 * (i + 1)):
                    chin += f[b, j] ** 2
            chin *= (
                (1.0 / alpha - 1.0)
                * 1.0
                / self.beads.m[i]
                * (4.0 / 3.0)
                * (1.0 / 12.0)
                / self.nm.omegan2
            )

            # Takahashi-Imada correction
            ti = 0.0
            for b in range(self.beads.nbeads):
                for j in range(3 * i, 3 * (i + 1)):
                    ti += f[b, j] ** 2
            ti *= (
                (1.0 / alpha - 1.0)
                * 1.0
                / self.beads.m[i]
                * (1.0 / 24.0)
                / self.nm.omegan2
            )

            td = spr
            td2 = td * td
            tdexp = np.exp(-betaP * td)
            chinexp = np.exp(-betaP * (spr + chin))
            tiexp = np.exp(-betaP * (spr + ti))

            tdsum += td
            td2sum += td2
            tdexpsum += tdexp
            chinexpsum += chinexp
            tiexpsum += tiexp

        if ni == 0:
            raise IndexError(
                "Couldn't find an atom which matched the argument of isotope_zetatd"
            )

        return np.asarray(
            [tdsum / ni, td2sum / ni, tdexpsum / ni, tiexpsum / ni, chinexpsum / ni]
        )

    def get_isotope_zetasc_4th(self, alpha="1.0", atom=""):
        """Gives the components  to directly compute the relative probablity of
           isotope substitution in two different systems/phases.
           Includes extra terms needed for Suzuki-Chin and Takahashi-Imada
           4th-order reweighing.

        Args:
           alpha: m'/m the mass ratio
           atom: the label or index of the atom to compute the isotope fractionation pair for

        Returns:
           a tuple that contains terms for the computation of isotope fractionation:
           (scaverage, sc2average, scexpaverage)
           and re-weighting terms for higher-order correction
           (ti_weight, chin_weight)
        """

        try:
            # iatom gives the index of the atom to be studied
            iatom = int(atom)
            latom = ""
            if iatom >= self.beads.natoms:
                raise IndexError(
                    "Cannot output scaled-mass kinetic energy estimator as atom index %d is larger than the number of atoms"
                    % iatom
                )
        except ValueError:
            # here 'atom' is a label rather than an index which is stored in latom
            iatom = -1
            latom = atom

        alpha = float(alpha)
        scalefactor = 1.0 / np.sqrt(alpha)
        betaP = 1.0 / (Constants.kb * self.ensemble.temp * self.beads.nbeads)

        scsum = 0.0
        scexpsum = 0.0
        sc2sum = 0.0
        chinexpsum = 0.0
        tiexpsum = 0.0

        ni = 0

        qc = dstrip(self.beads.qc)
        q = dstrip(self.beads.q)
        f = dstrip(self.forces.f)
        v0 = self.forces.pot
        pots = self.forces.pots

        for i in range(self.beads.natoms):
            # selects only the atoms we care about
            if atom != "" and iatom != i and latom != self.beads.names[i]:
                continue

            ni += 1

            self.dbeads.q[:] = q
            # shifts beads positions
            for b in range(self.beads.nbeads):
                for j in range(3 * i, 3 * (i + 1)):
                    self.dbeads.q[b, j] = (
                        qc[j] * (1.0 - scalefactor) + scalefactor * q[b, j]
                    )

            # computes the potential term in the scaled coordinates estimator
            sc = self.dforces.pot - v0

            # this is the extra correction from Suzuki-Chin terms in the hamiltonian.
            # first, the part with |F(q)|^2. this is the scaled-coordinates F with mass m'
            # minus the original coordinates with mass m
            df = dstrip(self.dforces.f)
            dpots = self.dforces.pots

            # Suzuki-Chin correction
            chin = 0.0
            for b in range(1, self.beads.nbeads, 2):
                for j in range(3 * i, 3 * (i + 1)):
                    chin += df[b, j] ** 2 / alpha - f[b, j] ** 2
            chin *= 1.0 / self.beads.m[i] * (4.0 / 3.0) * (1.0 / 12.0) / self.nm.omegan2

            # then, this is the odd/even correction term to the potential.
            # here there is just the mass-scaling that enters, as there is no explicit mass
            for b in range(0, self.beads.nbeads, 2):
                chin += ((-dpots[b] + dpots[b + 1]) - (-pots[b] + pots[b + 1])) / 3.0

            # Takahashi-Imada correction
            ti = 0.0
            for b in range(self.beads.nbeads):
                for j in range(3 * i, 3 * (i + 1)):
                    ti += df[b, j] ** 2 / alpha - f[b, j] ** 2
            ti *= 1.0 / self.beads.m[i] * (1.0 / 24.0) / self.nm.omegan2

            sc2 = sc * sc
            scexp = np.exp(-betaP * sc)
            chinexp = np.exp(-betaP * (sc + chin))
            tiexp = np.exp(-betaP * (sc + ti))

            scsum += sc
            sc2sum += sc2
            scexpsum += scexp
            chinexpsum += chinexp
            tiexpsum += tiexp

        self.dbeads.q[:] = q[:]
        if ni == 0:
            raise IndexError(
                "Couldn't find an atom which matched the argument of isotope_zetasc"
            )

        return np.asarray(
            [scsum / ni, sc2sum / ni, scexpsum / ni, tiexpsum / ni, chinexpsum / ni]
        )

    def get_chin_correction(self):
        f = dstrip(self.forces.f)
        m3 = dstrip(self.beads.m3)
        pots = self.forces.pots
        betaP = 1.0 / (self.beads.nbeads * Constants.kb * self.ensemble.temp)

        chin = 0.0

        for j in range(self.beads.natoms * 3):
            for b in range(1, self.beads.nbeads, 2):  # only loops on odd beads
                chin += (f[b, j] ** 2) / m3[b, j]

        chin *= (4.0 / 3.0) * (1.0 / 12.0) / self.nm.omegan2

        for b in range(0, self.beads.nbeads, 2):
            chin += (-pots[b] + pots[b + 1]) / 3.0

        chin *= -betaP
        chin2 = chin**2
        chinexp = np.exp(chin)

        return np.asarray([chin, chin2, chinexp])

    def get_ti_correction(self):
        f = dstrip(self.forces.f)
        m3 = dstrip(self.beads.m3)
        #        pots = self.forces.pots    #
        betaP = 1.0 / (self.beads.nbeads * Constants.kb * self.ensemble.temp)

        ti = 0.0

        for j in range(self.beads.natoms * 3):
            for b in range(self.beads.nbeads):
                ti += (f[b, j] ** 2) / m3[b, j]

        ti *= (1.0 / 24.0) / self.nm.omegan2

        ti *= -betaP
        ti2 = ti**2
        tiexp = np.exp(ti)

        return np.asarray([ti, ti2, tiexp])

    def get_ti_term(self, atom=""):
        """Calculates the TI correction potential.

        Args:
           atom: If given, specifies the atom to give the TI correction
              for. If not, the system kinetic energy is given.
        """

        try:
            # iatom gives the index of the atom to be studied
            iatom = int(atom)
            latom = ""
            if iatom >= self.beads.natoms:
                raise IndexError(
                    "Cannot output kinetic energy as atom index %d is larger than the number of atoms"
                    % iatom
                )
        except ValueError:
            # here 'atom' is a label rather than an index which is stored in latom
            iatom = -1
            latom = atom

        f = dstrip(self.forces.f)
        m3 = dstrip(self.beads.m3)
        #        pots = self.forces.pots                                                #
        #        betaP = 1.0 / (self.beads.nbeads * Constants.kb * self.ensemble.temp)  # -//-

        ti = 0.0

        ncount = 0
        for i in range(self.beads.natoms):
            if atom != "" and iatom != i and latom != self.beads.names[i]:
                continue

            for j in range(3 * i, 3 * (i + 1)):
                for b in range(self.beads.nbeads):
                    ti += (f[b, j] ** 2) / m3[b, j]

            ncount += 1

        ti *= (1.0 / 24.0) / self.nm.omegan2 / self.beads.nbeads
        if ncount == 0:
            warning(
                "Couldn't find an atom which matched the argument of TI potential, setting to zero.",
                verbosity.medium,
            )

        return ti

    def get_exchange_distinct_prob(self):
        if not self.nm.exchange:
            return 1.0
        return self.nm.exchange.get_distinct_probability()

    def get_exchange_longest_prob(self):
        if not self.nm.exchange:
            return 0.0
        return self.nm.exchange.get_longest_probability()

    def get_fermionic_avg_sign(self):
        if not self.nm.exchange:
            return 0.0
        return self.nm.exchange.get_fermionic_avg_sign()


class Trajectories:

    """A simple class to take care of output of trajectory data.

    Attributes:
       system: The system object from which the position data will be
          obtained.
       fatom: A dummy beads object used so that individual replica trajectories
          can be output.
       traj_dict: A dictionary containing all the trajectories that can be
          output.
    """

    def __init__(self):
        """Initialises a Trajectories object."""

        self.traj_dict = {
            # Note that here we want to return COPIES of the different arrays, so we make sure to make an operation in order not to return a reference.
            "positions": {
                "dimension": "length",
                "help": "The atomic coordinate trajectories. Will print out one file per bead, unless the bead attribute is set by the user.",
                "func": (lambda: 1.0 * self.system.beads.q),
            },
            "velocities": {
                "dimension": "velocity",
                "help": "The velocity trajectories. Will print out one file per bead, unless the bead attribute is set by the user.",
                "func": (lambda: self.system.beads.p / self.system.beads.m3),
            },
            "momenta": {
                "dimension": "momentum",
                "help": "The momentum trajectories. Will print out one file per bead, unless the bead attribute is set by the user.",
                "func": (lambda: 1.0 * self.system.beads.p),
            },
            "forces": {
                "dimension": "force",
                "help": "The force trajectories. Will print out one file per bead, unless the bead attribute is set by the user.",
                "func": (lambda: 1.0 * self.system.forces.f),
            },
            "forces_sc": {
                "dimension": "force",
                "help": "The Suzuki-Chin component of force trajectories. Will print out one file per bead, unless the bead attribute is set by the user.",
                "func": (
                    lambda: 1.0 * self.system.forces.f + 1.0 * self.system.forces.fsc
                ),
            },
            "x_centroid": {
                "dimension": "length",
                "help": "The centroid coordinates.",
                "func": (lambda: 1.0 * self.system.beads.qc),
            },
            "v_centroid": {
                "dimension": "velocity",
                "help": "The centroid velocity.",
                "func": (lambda: self.system.beads.pc / self.system.beads.m3[0]),
            },
            "x_centroid_even": {
                "dimension": "length",
                "help": "The suzuki-chin centroid coordinates.",
                "func": (
                    lambda: 2
                    * np.sum(self.system.beads.q[::2, :], axis=0)
                    / self.system.beads.nbeads
                ),
            },
            "v_centroid_even": {
                "dimension": "velocity",
                "help": "The suzuki-chin centroid velocity.",
                "func": (
                    lambda: 2
                    * np.sum(
                        (self.system.beads.p / self.system.beads.m3)[::2, :], axis=0
                    )
                    / self.system.beads.nbeads
                ),
            },
            "x_centroid_odd": {
                "dimension": "length",
                "help": "The suzuki-chin centroid coordinates.",
                "func": (
                    lambda: 2
                    * np.sum(self.system.beads.q[1::2, :], axis=0)
                    / self.system.beads.nbeads
                ),
            },
            "v_centroid_odd": {
                "dimension": "velocity",
                "help": "The suzuki-chin centroid velocity.",
                "func": (
                    lambda: 2
                    * np.sum(
                        (self.system.beads.p / self.system.beads.m3)[1::2, :], axis=0
                    )
                    / self.system.beads.nbeads
                ),
            },
            "p_centroid": {
                "dimension": "momentum",
                "help": "The centroid momentum.",
                "func": (lambda: 1.0 * self.system.beads.pc),
            },
            "f_centroid": {
                "dimension": "force",
                "help": "The force acting on the centroid.",
                "func": (
                    lambda: np.sum(self.system.forces.f, 0)
                    / float(self.system.beads.nbeads)
                ),
            },
            "kinetic_cv": {
                "dimension": "energy",
                "help": "The centroid virial quantum kinetic energy estimator for each atom, resolved into Cartesian components [xx, yy, zz]",
                "func": self.get_akcv,
            },
            "kinetic_od": {
                "dimension": "energy",
                "help": "The off diagonal elements of the centroid virial quantum kinetic energy tensor [xy, xz, yz]",
                "func": self.get_akcv_od,
            },
            "r_gyration": {
                "dimension": "length",
                "help": "The radius of gyration of the ring polymer, for each atom and resolved into Cartesian components [xx, yy, zz]",
                "func": self.get_rg,
            },
            "extras": {
                "help": """The additional data returned by the client code. If the attribute "extra_type" is specified, and if the 
                    data is JSON formatted, it prints only the specified field. Otherwise (or if extra_type="raw") the full string 
                    is printed verbatim. Will print out one file per bead, unless the bead attribute is set by the user.""",
                "func": (lambda: self.system.forces.extras),
            },
            "extras_component": {
                "help": """The additional data returned by the client code, printed verbatim or expanded as a dictionary. See "extras". 
                           Fetches the extras from a specific force component, indicated in parentheses [extras_component(idx)]. """,
                "func": (lambda idx: self.system.forces.extras_component(int(idx))),
            },
            "isotope_zetatd": {
                "dimension": "undefined",
                "help": """Thermodynamic isotope fractionation direct estimator in the form of ratios of partition functions. Takes two arguments, 'alpha' , which gives the
                      scaled mass parameter and default to '1.0', and 'atom', which is the label or index of a type of atoms. All the atoms but the selected ones
                      will have zero output""",
                "func": self.get_isotope_zetatd,
            },
            "isotope_zetasc": {
                "dimension": "undefined",
                "help": """Scaled-coordinates isotope fractionation direct estimator in the form of ratios of partition functions. Takes two arguments, 'alpha' , which gives the
                      scaled mass parameter and default to '1.0', and 'atom', which is the label or index of a type of atoms. All the atoms but the selected ones
                      will have zero output""",
                "func": self.get_isotope_zetasc,
            },
        }

    def bind(self, system):
        """Binds to a system object to fetch atomic and force data.

        Args:
           system: The system object that will be managed by this Trajectories.
        """

        self.system = system
        # dummy beads and forcefield objects so that we can use scaled and
        # displaced path estimators without changing the simulation bead
        # coordinates
        self.dbeads = system.beads.copy()
        self.dcell = system.cell.copy()
        self.dforces = self.system.forces.copy(self.dbeads, self.dcell)
        self._threadlock = system._propertylock

        if system.beads.nbeads >= 2:
            self.scdbeads = system.beads.copy(system.beads.nbeads // 2)
            self.scdcell = system.cell.copy()
            self.scdforces = self.system.forces.copy(self.scdbeads, self.scdcell)

    def get_akcv(self):
        """Calculates the contribution to the kinetic energy due to each degree
        of freedom.
        """

        rv = np.zeros(self.system.beads.natoms * 3)
        for b in range(self.system.beads.nbeads):
            rv[:] += (
                self.system.beads.q[b] - self.system.beads.qc
            ) * self.system.forces.f[b]
        rv *= -0.5 / self.system.beads.nbeads
        rv += 0.5 * Constants.kb * self.system.ensemble.temp
        return rv

    def get_akcv_od(self):
        """Calculates the "off-diagonal" contribution to the kinetic energy tensor
        due to each atom.
        """

        rv = np.zeros((self.system.beads.natoms, 3))
        # helper arrays to make it more obvious what we are computing
        dq = np.zeros((self.system.beads.natoms, 3))
        f = np.zeros((self.system.beads.natoms, 3))
        for b in range(self.system.beads.nbeads):
            dq[:] = (self.system.beads.q[b] - self.system.beads.qc).reshape(
                (self.system.beads.natoms, 3)
            )
            f[:] = self.system.forces.f[b].reshape((self.system.beads.natoms, 3))
            rv[:, 0] += dq[:, 0] * f[:, 1] + dq[:, 1] * f[:, 0]
            rv[:, 1] += dq[:, 0] * f[:, 2] + dq[:, 2] * f[:, 0]
            rv[:, 2] += dq[:, 1] * f[:, 2] + dq[:, 2] * f[:, 1]
        rv *= 0.5
        rv *= -0.5 / self.system.beads.nbeads

        return rv.reshape(self.system.beads.natoms * 3)

    def get_rg(self):
        """Calculates the radius of gyration of the ring polymers.

        Computes separately the x, y, z contributions so that the actual
        gyration radius can be recovered as sqrt(rx^2+ry^2+rz^2).
        """

        q = dstrip(self.system.beads.q)
        qc = dstrip(self.system.beads.qc)
        nat = self.system.beads.natoms
        nb = self.system.beads.nbeads
        rg = np.zeros(3 * nat)
        for i in range(nb):
            for j in range(nat):
                dq = q[i, 3 * j : 3 * (j + 1)] - qc[3 * j : 3 * (j + 1)]
                rg[3 * j : 3 * (j + 1)] += dq * dq
        return np.sqrt(rg / float(nb))

    def get_isotope_zetatd(self, alpha="1.0", atom=""):
        """Get the thermodynamic isotope ratio direct estimator for each atom.
        output format:
        column 1: exponent of the direct estimator
        column 2: square of the exponent
        column 3: td estimator

        Args:
           alpha: m'/m the mass ratio
        """
        try:
            # iatom gives the index of the atom to be studied
            iatom = int(atom)
            latom = ""
            if iatom >= self.system.beads.natoms:
                raise IndexError(
                    "Cannot output scaled-mass kinetic energy estimator as atom index %d is larger than the number of atoms"
                    % iatom
                )
        except ValueError:
            # here 'atom' is a label rather than an index which is stored in latom
            iatom = -1
            latom = atom

        alpha = float(alpha)

        nat = self.system.beads.natoms
        nb = self.system.beads.nbeads
        zetatd = np.zeros((nat, 3))
        # strips dependency control since we are not gonna change the true beads in what follows
        q = dstrip(self.system.beads.q)

        for i in range(nat):
            # selects only the atoms we care about
            if atom != "" and iatom != i and latom != self.system.beads.names[i]:
                continue

            for b in range(1, nb):
                for j in range(3 * i, 3 * (i + 1)):
                    zetatd[i, 0] += (q[b, j] - q[b - 1, j]) ** 2
            for j in range(3 * i, 3 * (i + 1)):
                zetatd[i, 0] += (q[nb - 1, j] - q[0, j]) ** 2

            zetatd[i, 0] *= (
                0.5 * (alpha - 1.0) * self.system.beads.m[i] * self.system.nm.omegan2
            )

        zetatd[:, 1] = np.square(zetatd[:, 0])
        zetatd[:, 2] = np.exp(
            -1.0 / (Constants.kb * self.system.ensemble.temp * nb) * zetatd[:, 0]
        )

        return zetatd.reshape(nat * 3)

    def get_isotope_zetasc(self, alpha="1.0", atom=""):
        """Get the scaled-coordinates isotope ratio direct estimator for each atom.

        output format:
        column 1: exponent of the direct estimator
        column 2: square of the exponent
        column 3: sc estimator

        Args:
           alpha: m'/m the mass ratio
        """
        try:
            # iatom gives the index of the atom to be studied
            iatom = int(atom)
            latom = ""
            if iatom >= self.system.beads.natoms:
                raise IndexError(
                    "Cannot output scaled-mass kinetic energy estimator as atom index %d is larger than the number of atoms"
                    % iatom
                )
        except ValueError:
            # here 'atom' is a label rather than an index which is stored in latom
            iatom = -1
            latom = atom

        alpha = float(alpha)
        scalefactor = 1.0 / np.sqrt(alpha)
        beta = 1.0 / (Constants.kb * self.system.ensemble.temp)

        nat = self.system.beads.natoms
        nb = self.system.beads.nbeads
        zetasc = np.zeros((nat, 3))

        qc = dstrip(self.system.beads.qc)
        q = dstrip(self.system.beads.q)
        v0 = self.system.forces.pot / nb
        self.dbeads.q = q

        for i in range(nat):
            # selects only the atoms we care about
            if atom != "" and iatom != i and latom != self.system.beads.names[i]:
                continue

            for b in range(nb):
                for j in range(3 * i, 3 * (i + 1)):
                    self.dbeads.q[b, j] = (
                        qc[j] * (1.0 - scalefactor) + scalefactor * q[b, j]
                    )
            zetasc[i, 0] = self.dforces.pot / nb - v0

            self.dbeads.q = q

        zetasc[:, 1] = np.square(zetasc[:, 0])
        zetasc[:, 2] = np.exp(-1.0 * beta * zetasc[:, 0])

        return zetasc.reshape(nat * 3)

    def __getitem__(self, key):
        """Retrieves the item given by key.

        Note that if the key contains a string (arg1; arg2; ... )
        then it will pass the appropriate positional arguments to the
        calculation function of the property. Note the brackets and
        the semi-colon separators. If instead we have the syntax
        (arg1=val1;arg2; ... ), then the keyword/value pair (arg1,val1)
        will be added to the keyword argument list. The appropriate key word
        arguments will then be passed to the calculation function instead.

        Similarly, if the key contains a string {unit}, then it will take
        the string 'unit' and use it to define the units that the trajectory
        is output in.

        Args:
           key: A string contained in trajectory_dict.

        Returns:
           The trajectory labelled by the keyword key, along with its unit
           keyword, and the argument lists for the function used to calculate
           the trajectory specified by the keyword key.
        """

        (key, unit, arglist, kwarglist) = getall(key)
        pkey = self.traj_dict[key]

        # pkey["func"](*arglist,**kwarglist) gives the value of the trajectory
        # in atomic units. unit_to_user() returns the value in the user
        # specified units.

        with self._threadlock:
            value = pkey["func"](*arglist, **kwarglist)
        if "dimension" in pkey:
            dimension = pkey["dimension"]
        else:
            dimension = ""
        return value, dimension, unit<|MERGE_RESOLUTION|>--- conflicted
+++ resolved
@@ -15,15 +15,12 @@
 from ipi.utils.units import Constants, unit_to_internal
 from ipi.utils.mathtools import logsumlog, h2abc_deg
 from ipi.utils.io.inputs import io_xml
-<<<<<<< HEAD
 from ipi.utils.exchange import ExchangePotential
 from ipi.engine.atoms import *
 from ipi.engine.cell import *
 from ipi.engine.ensembles import *
 from ipi.engine.forces import *
 
-=======
->>>>>>> 7746fc6b
 
 __all__ = ["Properties", "Trajectories", "getkey", "getall", "help_latex"]
 
