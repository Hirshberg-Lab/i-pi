--- conflicted
+++ resolved
@@ -357,16 +357,9 @@
         W[0] = 1.0
 
         for m in range(1, self._N + 1):
-<<<<<<< HEAD
-            perm_sign = np.array([xi ** (k-1) for k in range(m, 0, -1)])
-            W[m] = (1.0/m) * np.sum(perm_sign *
-                                    W[:m] *
-                                    np.exp(-self._betaP * self._E_from_to[:m, m - 1]))
-=======
             perm_sign = np.array([xi ** (k - 1) for k in range(m, 0, -1)])
             W[m] = (1.0 / m) * np.sum(
                 perm_sign * W[:m] * np.exp(-self._betaP * self._E_from_to[:m, m - 1])
             )
->>>>>>> 7f2edf0e
 
         return W[-1]