--- conflicted
+++ resolved
@@ -1578,11 +1578,7 @@
 
         d_x = alpha * (gE) / (lamb - d)
 
-<<<<<<< HEAD
-        if d[0] < 0 or np.dot(d_x.flatten(), d_x.flatten()) > big_step**2:
-=======
         if d[0] < 0 or np.vdot(d_x, d_x) > big_step**2:
->>>>>>> 8334aec1
             lamb = d[0] - np.absolute(gE[0] / big_step)
             d_x = alpha * (gE) / (lamb - d)
 
